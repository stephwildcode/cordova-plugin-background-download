<<<<<<< HEAD
<?xml version="1.0" encoding="UTF-8"?>

<plugin xmlns="http://apache.org/cordova/ns/plugins/1.0"
xmlns:android="http://schemas.android.com/apk/res/android"
           id="cordova-plugin-background-download"
      version="0.3.0">
    <name>Background Download</name>

    <description>Cordova Background Download Plugin</description>
    <license>Apache 2.0</license>
    <keywords>cordova,background,file,download</keywords>
    <repo>TODO</repo>
    <issue>TODO</issue>

    <dependency id="cordova-plugin-file" />

    <js-module src="www/Promise.js" name="Promise">
    </js-module>

    <js-module src="www/BackgroundDownloader.js" name="BackgroundDownloader">
        <clobbers target="BackgroundTransfer.BackgroundDownloader" />
    </js-module>

    <js-module src="www/DownloadOperation.js" name="DownloadOperation">
        <clobbers target="DownloadOperation" />
    </js-module>

    <!-- android -->
    <platform name="android">
        <config-file target="res/xml/config.xml" parent="/*">
            <feature name="BackgroundDownload" >
                <param name="android-package" value="org.apache.cordova.backgroundDownload.BackgroundDownload"/>
            </feature>
        </config-file>

        <config-file target="AndroidManifest.xml" parent="/*">
            <uses-permission android:name="android.permission.INTERNET" />
            <uses-permission android:name="android.permission.DOWNLOAD_WITHOUT_NOTIFICATION" />
            <uses-permission android:name="android.permission.SEND_DOWNLOAD_COMPLETED_INTENTS" />
        </config-file>

        <source-file src="src/android/BackgroundDownload.java" target-dir="src/org/apache/cordova/backgroundDownload" />
    </platform>

    <!-- ios -->
    <platform name="ios">
        <config-file target="config.xml" parent="/*">
            <feature name="BackgroundDownload">
                <param name="ios-package" value="BackgroundDownload" />
            </feature>
        </config-file>
        <header-file src="src/ios/BackgroundDownload.h" />
        <source-file src="src/ios/BackgroundDownload.m" />
    </platform>

    <!-- windows8 -->
    <platform name="windows8">
        <js-module src="src/windows/BackgroundDownloadProxy.js" name="BackgroundDownload">
            <merges target="" />
        </js-module>
    </platform>

     <!-- windows -->
    <platform name="windows">
        <js-module src="src/windows/BackgroundDownloadProxy.js" name="BackgroundDownload">
            <merges target="" />
        </js-module>
    </platform>
</plugin>
=======
<?xml version="1.0" encoding="UTF-8"?>

<plugin xmlns="http://apache.org/cordova/ns/plugins/1.0"
xmlns:android="http://schemas.android.com/apk/res/android"
           id="cordova-plugin-background-download"
      version="0.5.0">
    <name>Background Download</name>

    <description>Cordova Background Download Plugin</description>
    <license>Apache 2.0</license>
    <keywords>cordova,background,file,download</keywords>
    <repo>TODO</repo>
    <issue>TODO</issue>

    <js-module src="www/Promise.js" name="Promise">
    </js-module>

    <js-module src="www/BackgroundDownloader.js" name="BackgroundDownloader">
        <clobbers target="BackgroundTransfer.BackgroundDownloader" />
    </js-module>

    <js-module src="www/DownloadOperation.js" name="DownloadOperation">
        <clobbers target="DownloadOperation" />
    </js-module>

    <!-- android -->
    <platform name="android">
        <config-file target="res/xml/config.xml" parent="/*">
            <feature name="BackgroundDownload" >
                <param name="android-package" value="org.apache.cordova.backgroundDownload.BackgroundDownload"/>
            </feature>
        </config-file>

        <config-file target="AndroidManifest.xml" parent="/*">
            <uses-permission android:name="android.permission.INTERNET" />
            <uses-permission android:name="android.permission.WRITE_EXTERNAL_STORAGE" />
        </config-file>

        <source-file src="src/android/BackgroundDownload.java" target-dir="src/org/apache/cordova/backgroundDownload" />
    </platform>

    <!-- ios -->
    <platform name="ios">
        <config-file target="config.xml" parent="/*">
            <feature name="BackgroundDownload">
                <param name="ios-package" value="BackgroundDownload" />
            </feature>
        </config-file>
        <header-file src="src/ios/BackgroundDownload.h" />
        <source-file src="src/ios/BackgroundDownload.m" />
    </platform>

    <!-- wp8 -->
    <platform name="wp8">
        <config-file target="config.xml" parent="/*">
            <feature name="BackgroundDownload">
                <param name="wp-package" value="BackgroundDownload"/>
            </feature>
        </config-file>
        <source-file src="src/wp/BackgroundDownload.cs" />
    </platform>

    <!-- windows8 -->
    <platform name="windows8">
        <js-module src="src/windows/BackgroundDownloadProxy.js" name="BackgroundDownload">
            <merges target="" />
        </js-module>
    </platform>

     <!-- windows -->
    <platform name="windows">
        <js-module src="src/windows/BackgroundDownloadProxy.js" name="BackgroundDownload">
            <merges target="" />
        </js-module>
    </platform>
</plugin>
>>>>>>> c5781c10
<|MERGE_RESOLUTION|>--- conflicted
+++ resolved
@@ -1,74 +1,3 @@
-<<<<<<< HEAD
-<?xml version="1.0" encoding="UTF-8"?>
-
-<plugin xmlns="http://apache.org/cordova/ns/plugins/1.0"
-xmlns:android="http://schemas.android.com/apk/res/android"
-           id="cordova-plugin-background-download"
-      version="0.3.0">
-    <name>Background Download</name>
-
-    <description>Cordova Background Download Plugin</description>
-    <license>Apache 2.0</license>
-    <keywords>cordova,background,file,download</keywords>
-    <repo>TODO</repo>
-    <issue>TODO</issue>
-
-    <dependency id="cordova-plugin-file" />
-
-    <js-module src="www/Promise.js" name="Promise">
-    </js-module>
-
-    <js-module src="www/BackgroundDownloader.js" name="BackgroundDownloader">
-        <clobbers target="BackgroundTransfer.BackgroundDownloader" />
-    </js-module>
-
-    <js-module src="www/DownloadOperation.js" name="DownloadOperation">
-        <clobbers target="DownloadOperation" />
-    </js-module>
-
-    <!-- android -->
-    <platform name="android">
-        <config-file target="res/xml/config.xml" parent="/*">
-            <feature name="BackgroundDownload" >
-                <param name="android-package" value="org.apache.cordova.backgroundDownload.BackgroundDownload"/>
-            </feature>
-        </config-file>
-
-        <config-file target="AndroidManifest.xml" parent="/*">
-            <uses-permission android:name="android.permission.INTERNET" />
-            <uses-permission android:name="android.permission.DOWNLOAD_WITHOUT_NOTIFICATION" />
-            <uses-permission android:name="android.permission.SEND_DOWNLOAD_COMPLETED_INTENTS" />
-        </config-file>
-
-        <source-file src="src/android/BackgroundDownload.java" target-dir="src/org/apache/cordova/backgroundDownload" />
-    </platform>
-
-    <!-- ios -->
-    <platform name="ios">
-        <config-file target="config.xml" parent="/*">
-            <feature name="BackgroundDownload">
-                <param name="ios-package" value="BackgroundDownload" />
-            </feature>
-        </config-file>
-        <header-file src="src/ios/BackgroundDownload.h" />
-        <source-file src="src/ios/BackgroundDownload.m" />
-    </platform>
-
-    <!-- windows8 -->
-    <platform name="windows8">
-        <js-module src="src/windows/BackgroundDownloadProxy.js" name="BackgroundDownload">
-            <merges target="" />
-        </js-module>
-    </platform>
-
-     <!-- windows -->
-    <platform name="windows">
-        <js-module src="src/windows/BackgroundDownloadProxy.js" name="BackgroundDownload">
-            <merges target="" />
-        </js-module>
-    </platform>
-</plugin>
-=======
 <?xml version="1.0" encoding="UTF-8"?>
 
 <plugin xmlns="http://apache.org/cordova/ns/plugins/1.0"
@@ -121,16 +50,6 @@
         <source-file src="src/ios/BackgroundDownload.m" />
     </platform>
 
-    <!-- wp8 -->
-    <platform name="wp8">
-        <config-file target="config.xml" parent="/*">
-            <feature name="BackgroundDownload">
-                <param name="wp-package" value="BackgroundDownload"/>
-            </feature>
-        </config-file>
-        <source-file src="src/wp/BackgroundDownload.cs" />
-    </platform>
-
     <!-- windows8 -->
     <platform name="windows8">
         <js-module src="src/windows/BackgroundDownloadProxy.js" name="BackgroundDownload">
@@ -144,5 +63,4 @@
             <merges target="" />
         </js-module>
     </platform>
-</plugin>
->>>>>>> c5781c10
+</plugin>