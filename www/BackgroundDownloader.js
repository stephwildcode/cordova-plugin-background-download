﻿/*
 *
 * Licensed to the Apache Software Foundation (ASF) under one
 * or more contributor license agreements.  See the NOTICE file
 * distributed with this work for additional information
 * regarding copyright ownership.  The ASF licenses this file
 * to you under the Apache License, Version 2.0 (the
 * "License"); you may not use this file except in compliance
 * with the License.  You may obtain a copy of the License at
 *
 *   http://www.apache.org/licenses/LICENSE-2.0
 *
 * Unless required by applicable law or agreed to in writing,
 * software distributed under the License is distributed on an
 * "AS IS" BASIS, WITHOUT WARRANTIES OR CONDITIONS OF ANY
 * KIND, either express or implied.  See the License for the
 * specific language governing permissions and limitations
 * under the License.
 *
*/

var DownloadOperation = require('./DownloadOperation');

/**
 * Initializes a new instance of BackgroundDownloader object.
 * Used to configure downloads prior to the actual creation of the download operation using CreateDownload.
 * 
 * @param {string} uriMatcher The regexp to compare location of the resources with already downloading ones.
 */
var BackgroundDownloader = function(uriMatcher) {
    this.uriMatcher = uriMatcher;
};

/**
 * Initializes a DownloadOperation object that contains the specified Uri and the file that the response is written to.
 *
 * @param {string} uri The location of the resource.
 * @param {File} resultFile The file that the response will be written to.
<<<<<<< HEAD
 * @param {string} appTitle The title of the app, which will be shown in notification
 * @param {string} userAgent A custom user agent. Windows only. The default Edge user agent will be used if not specified.
 */
BackgroundDownloader.prototype.createDownload = function(uri, resultFile, appTitle, userAgent) {
    return new DownloadOperation(uri, resultFile, appTitle, userAgent);
=======
 * @param {string} notificationTitle The title for downloading in notification.
 */
BackgroundDownloader.prototype.createDownload = function(uri, resultFile, notificationTitle) {
    return new DownloadOperation(uri, resultFile, this.uriMatcher, notificationTitle);
>>>>>>> c5781c10
};

module.exports = BackgroundDownloader;<|MERGE_RESOLUTION|>--- conflicted
+++ resolved
@@ -24,7 +24,7 @@
 /**
  * Initializes a new instance of BackgroundDownloader object.
  * Used to configure downloads prior to the actual creation of the download operation using CreateDownload.
- * 
+ *
  * @param {string} uriMatcher The regexp to compare location of the resources with already downloading ones.
  */
 var BackgroundDownloader = function(uriMatcher) {
@@ -36,18 +36,11 @@
  *
  * @param {string} uri The location of the resource.
  * @param {File} resultFile The file that the response will be written to.
-<<<<<<< HEAD
- * @param {string} appTitle The title of the app, which will be shown in notification
+ * @param {string} notificationTitle The title for downloading in notification.
  * @param {string} userAgent A custom user agent. Windows only. The default Edge user agent will be used if not specified.
  */
-BackgroundDownloader.prototype.createDownload = function(uri, resultFile, appTitle, userAgent) {
-    return new DownloadOperation(uri, resultFile, appTitle, userAgent);
-=======
- * @param {string} notificationTitle The title for downloading in notification.
- */
-BackgroundDownloader.prototype.createDownload = function(uri, resultFile, notificationTitle) {
-    return new DownloadOperation(uri, resultFile, this.uriMatcher, notificationTitle);
->>>>>>> c5781c10
+BackgroundDownloader.prototype.createDownload = function(uri, resultFile, notificationTitle, userAgent) {
+    return new DownloadOperation(uri, resultFile, this.uriMatcher, notificationTitle, userAgent);
 };
 
 module.exports = BackgroundDownloader;