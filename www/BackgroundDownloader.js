﻿/*
 *
 * Licensed to the Apache Software Foundation (ASF) under one
 * or more contributor license agreements.  See the NOTICE file
 * distributed with this work for additional information
 * regarding copyright ownership.  The ASF licenses this file
 * to you under the Apache License, Version 2.0 (the
 * "License"); you may not use this file except in compliance
 * with the License.  You may obtain a copy of the License at
 *
 *   http://www.apache.org/licenses/LICENSE-2.0
 *
 * Unless required by applicable law or agreed to in writing,
 * software distributed under the License is distributed on an
 * "AS IS" BASIS, WITHOUT WARRANTIES OR CONDITIONS OF ANY
 * KIND, either express or implied.  See the License for the
 * specific language governing permissions and limitations
 * under the License.
 *
*/

var DownloadOperation = require('./DownloadOperation');

/**
 * Initializes a new instance of BackgroundDownloader object.
 * Used to configure downloads prior to the actual creation of the download operation using CreateDownload.
 *
 * @param {string} uriMatcher The regexp to compare location of the resources with already downloading ones.
 */
var BackgroundDownloader = function(uriMatcher) {
    this.uriMatcher = uriMatcher;
};

/**
 * Initializes a DownloadOperation object that contains the specified Uri and the file that the response is written to.
 *
 * @param {string} uri The location of the resource.
 * @param {File} resultFile The file that the response will be written to.
 * @param {string} notificationTitle The title for downloading in notification.
 * @param {string} userAgent A custom user agent. Windows only. The default Edge user agent will be used if not specified.
 */
<<<<<<< HEAD
BackgroundDownloader.prototype.createDownload = function(uri, resultFile, notificationTitle, userAgent) {
    return new DownloadOperation(uri, resultFile, this.uriMatcher, notificationTitle, userAgent);
=======
BackgroundDownloader.prototype.createDownload = function(uri, resultFile, notificationTitle, headers) {
    return new DownloadOperation(uri, resultFile, this.uriMatcher, notificationTitle, headers);
>>>>>>> 3949186e
};

module.exports = BackgroundDownloader;<|MERGE_RESOLUTION|>--- conflicted
+++ resolved
@@ -39,13 +39,8 @@
  * @param {string} notificationTitle The title for downloading in notification.
  * @param {string} userAgent A custom user agent. Windows only. The default Edge user agent will be used if not specified.
  */
-<<<<<<< HEAD
-BackgroundDownloader.prototype.createDownload = function(uri, resultFile, notificationTitle, userAgent) {
-    return new DownloadOperation(uri, resultFile, this.uriMatcher, notificationTitle, userAgent);
-=======
-BackgroundDownloader.prototype.createDownload = function(uri, resultFile, notificationTitle, headers) {
-    return new DownloadOperation(uri, resultFile, this.uriMatcher, notificationTitle, headers);
->>>>>>> 3949186e
+BackgroundDownloader.prototype.createDownload = function(uri, resultFile, notificationTitle, headers, userAgent) {
+    return new DownloadOperation(uri, resultFile, this.uriMatcher, notificationTitle, headers, userAgent);
 };
 
 module.exports = BackgroundDownloader;