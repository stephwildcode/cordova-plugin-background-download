/*
 Licensed to the Apache Software Foundation (ASF) under one
 or more contributor license agreements. See the NOTICE file
 distributed with this work for additional information
 regarding copyright ownership. The ASF licenses this file
 to you under the Apache License, Version 2.0 (the
 "License"); you may not use this file except in compliance
 with the License. You may obtain a copy of the License at
 
 http://www.apache.org/licenses/LICENSE-2.0
 
 Unless required by applicable law or agreed to in writing,
 software distributed under the License is distributed on an
 "AS IS" BASIS, WITHOUT WARRANTIES OR CONDITIONS OF ANY
 KIND, either express or implied. See the License for the
 specific language governing permissions and limitations
 under the License.
 */

#import "BackgroundDownload.h"
#import <objc/runtime.h>

@implementation BackgroundDownload {
    bool ignoreNextError;
    NSMutableDictionary *activeDownloads;
}

@synthesize session;

<<<<<<< HEAD
-(DownloadHolder*) holderWithUrl:(NSString* ) downloadUri {
    if(_downloadList) {
        return [_downloadList valueForKey:downloadUri];
    }
    return nil;
}



-(DownloadHolder*) holderWithTask:(NSURLSessionTask* ) task {
    if(_downloadList) {
        @synchronized (_downloadList) {
            for (NSInteger i = 0, icount = _downloadList.count; i < icount; i ++) {
                DownloadHolder * download = _downloadList.allValues[i];
                if(download.downloadTask == task) {
                    return  download;
                }
            }
        }
  
=======
- (Download *) downloadItemWithUri:(NSString *) uri {
    return activeDownloads ? [activeDownloads valueForKey:uri] : nil;
}


- (Download *) downloadItemWithTask:(NSURLSessionTask *) task {
    if (!activeDownloads) {
        return nil;
    }
    @synchronized (self) {
        for(NSInteger i = 0; i < activeDownloads.count; i++){
            Download* downloadItem = activeDownloads.allValues[i];
            if (downloadItem.task == task) {
                return downloadItem;
            }
        }
>>>>>>> c5781c10
    }
    return nil;
}

- (void)startAsync:(CDVInvokedUrlCommand*)command
{
<<<<<<< HEAD
    
    if(!_downloadList) {
        _downloadList = [[NSMutableDictionary alloc] init];
    }
    
    NSString * downloadUri = [command.arguments objectAtIndex:0];
    DownloadHolder * task = [self holderWithUrl:downloadUri];
    if(!task) {
        task = [[DownloadHolder alloc] init];
        task.downloadUri = downloadUri;
        task.targetFile = [command.arguments objectAtIndex:1];
        task.callbackId = command.callbackId;

    	NSURL *url = [NSURL URLWithString: [[task.downloadUri stringByAddingPercentEscapesUsingEncoding: NSUTF8StringEncoding]
                                        stringByTrimmingCharactersInSet:[NSCharacterSet whitespaceAndNewlineCharacterSet]]];
        NSURLRequest *request = [NSURLRequest requestWithURL:url];
        session = [self backgroundSession];
        task.downloadTask = [session downloadTaskWithRequest:request];
        @synchronized (_downloadList){
            [_downloadList setValue:task forKey:task.downloadUri];
        }
        [task.downloadTask resume];
    }
    else {
        [task.downloadTask resume];
    }
    
    ignoreNextError = NO;
    [session getTasksWithCompletionHandler:^(NSArray *dataTasks, NSArray *uploadTasks, NSArray *downloadTasks) {
                if (downloadTasks.count > 0) {
                    for (NSInteger i = 0, icount = downloadTasks.count; i < icount; i ++) {
                        [downloadTasks[i] resume];
                    }
                }
=======
    if (!activeDownloads) {
        activeDownloads = [[NSMutableDictionary alloc] init];
    }

    session = [self backgroundSession];

    [session getTasksWithCompletionHandler:^(NSArray *dataTasks, NSArray *uploadTasks, NSArray *downloadTasks) {
        NSString *uri = [command.arguments objectAtIndex:0];
        Download *downloadItem = [activeDownloads valueForKey:uri];
        NSString *uriMatcher = nil;
        if (command.arguments.count > 2 &&
            ![[command.arguments objectAtIndex:2] isEqual:[NSNull null]]) {
            uriMatcher = [command.arguments objectAtIndex:2];
        }

        if (!downloadItem) {
            NSURLRequest *request = [NSURLRequest requestWithURL:[NSURL URLWithString:uri]];
            downloadItem = [[Download alloc] initWithPath:[command.arguments objectAtIndex:1]
                                                      uri:uri
                                               uriMatcher:uriMatcher
                                               callbackId:command.callbackId
                                                     task:nil];
            [self attachToExistingDownload:downloadTasks downloadItem:downloadItem];
            if (downloadItem.task == nil) {
                downloadItem.task = [session downloadTaskWithRequest:request];
            }

            @synchronized (activeDownloads) {
                [activeDownloads setObject:downloadItem forKey:downloadItem.uriString];
            }
        }

        [downloadItem.task resume];

        ignoreNextError = NO;

        if (downloadTasks.count > 0) {
            for(NSInteger i = 0; i < downloadTasks.count; i++) {
                if (![downloadTasks[i] isEqual:downloadItem.task]) {
                    [downloadTasks[i] resume];
                }
            }
        }
>>>>>>> c5781c10
    }];
}

#pragma GCC diagnostic push
#pragma GCC diagnostic ignored "-Wdeprecated-declarations"
- (NSURLSession *)backgroundSession
{
    static NSURLSession *backgroundSession = nil;
    static dispatch_once_t onceToken;
    
    NSURLSessionConfiguration *config;
    BOOL iOS8OrNewer = [[[UIDevice currentDevice] systemVersion] floatValue] >= 8.0;
    if (iOS8OrNewer) {
        config = [NSURLSessionConfiguration backgroundSessionConfigurationWithIdentifier:@"com.cordova.plugin.BackgroundDownload.BackgroundSession"];
    } else {
        config = [NSURLSessionConfiguration backgroundSessionConfiguration:@"com.cordova.plugin.BackgroundDownload.BackgroundSession"];
    }
    
    dispatch_once(&onceToken, ^{
        backgroundSession = [NSURLSession sessionWithConfiguration:config delegate:self delegateQueue:nil];
    });
    return backgroundSession;
}
#pragma GCC diagnostic pop

- (void)stop:(CDVInvokedUrlCommand*)command
{
    CDVPluginResult* pluginResult = nil;
    NSString* myarg = [command.arguments objectAtIndex:0];

    if (myarg != nil) {
        pluginResult = [CDVPluginResult resultWithStatus:CDVCommandStatus_OK];
    } else {
        pluginResult = [CDVPluginResult resultWithStatus:CDVCommandStatus_ERROR messageAsString:@"Arg was null"];
    }
<<<<<<< HEAD
    
    DownloadHolder * holder = [self holderWithUrl:myarg];
    if(holder){
        if(holder.downloadTask.state == NSURLSessionTaskStateCompleted) {
            @synchronized (_downloadList){
                [_downloadList removeObjectForKey: holder.downloadUri];
            }
        }
        else {
            [holder.downloadTask cancel];
        }
       
    }
=======

    [self cleanUpWithUri:[command.arguments objectAtIndex:0]];

>>>>>>> c5781c10
    [self.commandDelegate sendPluginResult:pluginResult callbackId:command.callbackId];
    
}

<<<<<<< HEAD
- (void)URLSession:(NSURLSession *)session downloadTask:(NSURLSessionDownloadTask *)downloadTask didWriteData:(int64_t)bytesWritten totalBytesWritten:(int64_t)totalBytesWritten totalBytesExpectedToWrite:(int64_t)totalBytesExpectedToWrite {
    DownloadHolder * holder = [self holderWithTask:downloadTask];
    if(holder == nil) return;
=======
- (void) attachToExistingDownload:(NSArray *)downloadTasks downloadItem:(Download *) downloadItem
{
    NSRegularExpression *regex = nil;
    if (downloadItem.uriMatcher != nil && ![downloadItem.uriMatcher isEqual:@""]) {
        regex = [NSRegularExpression regularExpressionWithPattern:downloadItem.uriMatcher
                                                          options:NSRegularExpressionCaseInsensitive
                                                            error:nil];
    }
    for(NSInteger i = 0; i < downloadTasks.count; i++) {
        NSString * existingUrl = ((NSURLSessionDownloadTask *)downloadTasks[i]).originalRequest.URL.absoluteString;
        bool urlMatches = false;
        if (regex != nil) {
            NSString *substringForExistingUrlMatch = nil;
            NSString *substringForNewUrlMatch = nil;
            NSRange rangeOfExistingUrlMatch = [regex rangeOfFirstMatchInString:existingUrl
                                                                       options:0
                                                                         range:NSMakeRange(0, [existingUrl length])];
            if (!NSEqualRanges(rangeOfExistingUrlMatch, NSMakeRange(NSNotFound, 0))) {
                substringForExistingUrlMatch = [existingUrl substringWithRange:rangeOfExistingUrlMatch];
            }
            NSRange rangeOfNewUrlMatch = [regex rangeOfFirstMatchInString:downloadItem.uriString
                                                                       options:0
                                                                         range:NSMakeRange(0, [downloadItem.uriString length])];
            if (!NSEqualRanges(rangeOfNewUrlMatch, NSMakeRange(NSNotFound, 0))) {
                substringForNewUrlMatch = [downloadItem.uriString substringWithRange:rangeOfNewUrlMatch];
            }
            
            urlMatches = substringForExistingUrlMatch != nil &&
                                substringForNewUrlMatch != nil &&
                                [substringForExistingUrlMatch isEqual:substringForNewUrlMatch];
        }

        if (urlMatches || [existingUrl isEqual:downloadItem.uriString]) {
            downloadItem.task = downloadTasks[i];
            return;
        }
    }
}

- (void) cleanUp:(Download *) downloadItem
{
    if (!downloadItem) {
        return;
    }

    [downloadItem.task cancel];
    @synchronized (activeDownloads) {
        [activeDownloads removeObjectForKey:downloadItem.uriString];
    }
}

-(void) cleanUpWithUri:(NSString*) uri
{
    Download *curDownload = [self downloadItemWithUri: uri];
    [self cleanUp:curDownload];
}

- (void)URLSession:(NSURLSession *)session downloadTask:(NSURLSessionDownloadTask *)downloadTask didWriteData:(int64_t)bytesWritten totalBytesWritten:(int64_t)totalBytesWritten totalBytesExpectedToWrite:(int64_t)totalBytesExpectedToWrite
{
    Download * curDownload = [self downloadItemWithTask:downloadTask];
    if (!curDownload)
        return;

>>>>>>> c5781c10
    NSMutableDictionary* progressObj = [NSMutableDictionary dictionaryWithCapacity:1];
    [progressObj setObject:[NSNumber numberWithInteger:totalBytesWritten] forKey:@"bytesReceived"];
    [progressObj setObject:[NSNumber numberWithInteger:totalBytesExpectedToWrite] forKey:@"totalBytesToReceive"];
    NSMutableDictionary* resObj = [NSMutableDictionary dictionaryWithCapacity:1];
    [resObj setObject:progressObj forKey:@"progress"];
    CDVPluginResult* result = [CDVPluginResult resultWithStatus:CDVCommandStatus_OK messageAsDictionary:resObj];
    result.keepCallback = [NSNumber numberWithInteger: TRUE];
<<<<<<< HEAD
    [self.commandDelegate sendPluginResult:result callbackId: holder.callbackId];
}

-(void)URLSession:(NSURLSession *)session task:(NSURLSessionTask *)task didCompleteWithError:(NSError *)error {
    
    if (ignoreNextError) {
        ignoreNextError = NO;
        return;
    }
    DownloadHolder * holder = [self holderWithTask:task];
    if(holder == nil) return;
    NSLog(@"didCompleteWithError %@", holder.downloadUri);
=======
    [self.commandDelegate sendPluginResult:result callbackId:curDownload.callbackId];
}

-(void)URLSession:(NSURLSession *)session task:(NSURLSessionTask *)task didCompleteWithError:(NSError *)error
{
    Download * curDownload = [self downloadItemWithTask:task];
    if (!curDownload)
        return;
    NSInteger statusCode = [(NSHTTPURLResponse *)[task response] statusCode];
    if (statusCode >= 400) {
        CDVPluginResult* errorResult = [CDVPluginResult resultWithStatus:CDVCommandStatus_ERROR messageAsString:[NSHTTPURLResponse localizedStringForStatusCode:statusCode]];
        [self.commandDelegate sendPluginResult:errorResult callbackId:curDownload.callbackId];
        @synchronized (self) {
            [activeDownloads removeObjectForKey:curDownload.uriString];
        }
        return;
    }
>>>>>>> c5781c10
    if (error != nil) {
        if (ignoreNextError) {
            ignoreNextError = NO;
            return;
        }
        if (error.code == -999) {
            NSData* resumeData = [[error userInfo] objectForKey:NSURLSessionDownloadTaskResumeData];
            // resumeData is available only if operation was terminated by the system (no connection or other reason)
            // this happens when application is closed when there is pending download, so we try to resume it
            if (resumeData != nil) {
                ignoreNextError = YES;
<<<<<<< HEAD
=======
                [curDownload.task cancel];
                curDownload.task = [self.session downloadTaskWithResumeData:resumeData];
                [curDownload.task resume];
>>>>>>> c5781c10
                return;
            }
        }
        CDVPluginResult* errorResult = [CDVPluginResult resultWithStatus:CDVCommandStatus_ERROR messageAsString:[error localizedDescription]];
<<<<<<< HEAD
        [self.commandDelegate sendPluginResult:errorResult callbackId: holder.callbackId];
    } else if ([[task response] isKindOfClass:[NSHTTPURLResponse class]]) {
		NSInteger statusCode = [(NSHTTPURLResponse *)[task response] statusCode];

		if (statusCode != 200) {
		  NSDictionary* dictionary = @{@"statusCode": [NSNumber numberWithInt:statusCode]};
		  CDVPluginResult* errorResult = [CDVPluginResult resultWithStatus:CDVCommandStatus_ERROR messageAsDictionary:dictionary];
		  [self.commandDelegate sendPluginResult:errorResult callbackId: holder.callbackId];
		} else {
		  CDVPluginResult* pluginResult = [CDVPluginResult resultWithStatus:CDVCommandStatus_OK];
		  [self.commandDelegate sendPluginResult:pluginResult callbackId: holder.callbackId];
		}
	} else {
        CDVPluginResult* pluginResult = [CDVPluginResult resultWithStatus:CDVCommandStatus_OK];
        [self.commandDelegate sendPluginResult:pluginResult callbackId: holder.callbackId];
    }
    @synchronized (_downloadList) {
        [_downloadList removeObjectForKey:holder.downloadUri];
=======
        [self.commandDelegate sendPluginResult:errorResult callbackId:curDownload.callbackId];
    } if (curDownload.error != nil) {
        CDVPluginResult* errorResult = [CDVPluginResult resultWithStatus:CDVCommandStatus_ERROR messageAsString:curDownload.error];
        [self.commandDelegate sendPluginResult:errorResult callbackId:curDownload.callbackId];
    } else {
        CDVPluginResult* pluginResult = [CDVPluginResult resultWithStatus:CDVCommandStatus_OK];
        [self.commandDelegate sendPluginResult:pluginResult callbackId:curDownload.callbackId];
    }

    @synchronized (self) {
        [activeDownloads removeObjectForKey:curDownload.uriString];
>>>>>>> c5781c10
    }
}

- (void)URLSession:(NSURLSession *)session downloadTask:(NSURLSessionDownloadTask *)downloadTask didFinishDownloadingToURL:(NSURL *)location {
<<<<<<< HEAD
    DownloadHolder * holder = [self holderWithTask:downloadTask];
    if(holder){
        NSLog(@"didFinishDownloadingToURL %@", holder.downloadUri);
        NSFileManager *fileManager = [NSFileManager defaultManager];
    
        NSURL *targetURL = [NSURL URLWithString:holder.targetFile];
    
        [fileManager removeItemAtPath:targetURL.path error: nil];
        [fileManager createFileAtPath:targetURL.path contents:[fileManager contentsAtPath:[location path]] attributes:nil];
    }
}
@end

@implementation DownloadHolder
=======
    Download * curDownload = [self downloadItemWithTask:downloadTask];
    if (!curDownload)
        return;

    NSFileManager *fileManager = [NSFileManager defaultManager];

    NSURL *targetURL = [NSURL URLWithString:curDownload.filePath];

    [fileManager removeItemAtPath:targetURL.path error: nil];

    NSError * error;
    bool result = [fileManager moveItemAtURL:location toURL:targetURL error:&error];
    if (result) {
        return;
    }

    result = [fileManager copyItemAtURL:location toURL:targetURL error:&error];
    if (result) {
        return;
    }

    NSString *errorCode = @"";
    if (error != nil) {
        errorCode = [[NSString alloc] initWithFormat:@" - (%d)", error.code];
    }

    curDownload.error = [@"Cannot copy from temporary path to actual path " stringByAppendingString:errorCode];
}
@end

@implementation Download

- (id) initWithPath:(NSString *)filePath uri:(NSString *)uri uriMatcher:(NSString *)uriMatcher callbackId:(NSString *)callbackId task:(NSURLSessionDownloadTask *)task {
    if ( self = [super init] ) {
        self.error = nil;
        self.filePath = filePath;
        self.uriString = uri;
        self.uriMatcher = uriMatcher;
        self.callbackId = callbackId;
        self.task = task;
        return self;
    }
    return nil;
}
>>>>>>> c5781c10

@end<|MERGE_RESOLUTION|>--- conflicted
+++ resolved
@@ -6,9 +6,9 @@
  to you under the Apache License, Version 2.0 (the
  "License"); you may not use this file except in compliance
  with the License. You may obtain a copy of the License at
- 
+
  http://www.apache.org/licenses/LICENSE-2.0
- 
+
  Unless required by applicable law or agreed to in writing,
  software distributed under the License is distributed on an
  "AS IS" BASIS, WITHOUT WARRANTIES OR CONDITIONS OF ANY
@@ -27,28 +27,6 @@
 
 @synthesize session;
 
-<<<<<<< HEAD
--(DownloadHolder*) holderWithUrl:(NSString* ) downloadUri {
-    if(_downloadList) {
-        return [_downloadList valueForKey:downloadUri];
-    }
-    return nil;
-}
-
-
-
--(DownloadHolder*) holderWithTask:(NSURLSessionTask* ) task {
-    if(_downloadList) {
-        @synchronized (_downloadList) {
-            for (NSInteger i = 0, icount = _downloadList.count; i < icount; i ++) {
-                DownloadHolder * download = _downloadList.allValues[i];
-                if(download.downloadTask == task) {
-                    return  download;
-                }
-            }
-        }
-  
-=======
 - (Download *) downloadItemWithUri:(NSString *) uri {
     return activeDownloads ? [activeDownloads valueForKey:uri] : nil;
 }
@@ -65,49 +43,12 @@
                 return downloadItem;
             }
         }
->>>>>>> c5781c10
     }
     return nil;
 }
 
 - (void)startAsync:(CDVInvokedUrlCommand*)command
 {
-<<<<<<< HEAD
-    
-    if(!_downloadList) {
-        _downloadList = [[NSMutableDictionary alloc] init];
-    }
-    
-    NSString * downloadUri = [command.arguments objectAtIndex:0];
-    DownloadHolder * task = [self holderWithUrl:downloadUri];
-    if(!task) {
-        task = [[DownloadHolder alloc] init];
-        task.downloadUri = downloadUri;
-        task.targetFile = [command.arguments objectAtIndex:1];
-        task.callbackId = command.callbackId;
-
-    	NSURL *url = [NSURL URLWithString: [[task.downloadUri stringByAddingPercentEscapesUsingEncoding: NSUTF8StringEncoding]
-                                        stringByTrimmingCharactersInSet:[NSCharacterSet whitespaceAndNewlineCharacterSet]]];
-        NSURLRequest *request = [NSURLRequest requestWithURL:url];
-        session = [self backgroundSession];
-        task.downloadTask = [session downloadTaskWithRequest:request];
-        @synchronized (_downloadList){
-            [_downloadList setValue:task forKey:task.downloadUri];
-        }
-        [task.downloadTask resume];
-    }
-    else {
-        [task.downloadTask resume];
-    }
-    
-    ignoreNextError = NO;
-    [session getTasksWithCompletionHandler:^(NSArray *dataTasks, NSArray *uploadTasks, NSArray *downloadTasks) {
-                if (downloadTasks.count > 0) {
-                    for (NSInteger i = 0, icount = downloadTasks.count; i < icount; i ++) {
-                        [downloadTasks[i] resume];
-                    }
-                }
-=======
     if (!activeDownloads) {
         activeDownloads = [[NSMutableDictionary alloc] init];
     }
@@ -151,7 +92,6 @@
                 }
             }
         }
->>>>>>> c5781c10
     }];
 }
 
@@ -161,7 +101,7 @@
 {
     static NSURLSession *backgroundSession = nil;
     static dispatch_once_t onceToken;
-    
+
     NSURLSessionConfiguration *config;
     BOOL iOS8OrNewer = [[[UIDevice currentDevice] systemVersion] floatValue] >= 8.0;
     if (iOS8OrNewer) {
@@ -169,7 +109,7 @@
     } else {
         config = [NSURLSessionConfiguration backgroundSessionConfiguration:@"com.cordova.plugin.BackgroundDownload.BackgroundSession"];
     }
-    
+
     dispatch_once(&onceToken, ^{
         backgroundSession = [NSURLSession sessionWithConfiguration:config delegate:self delegateQueue:nil];
     });
@@ -187,34 +127,13 @@
     } else {
         pluginResult = [CDVPluginResult resultWithStatus:CDVCommandStatus_ERROR messageAsString:@"Arg was null"];
     }
-<<<<<<< HEAD
-    
-    DownloadHolder * holder = [self holderWithUrl:myarg];
-    if(holder){
-        if(holder.downloadTask.state == NSURLSessionTaskStateCompleted) {
-            @synchronized (_downloadList){
-                [_downloadList removeObjectForKey: holder.downloadUri];
-            }
-        }
-        else {
-            [holder.downloadTask cancel];
-        }
-       
-    }
-=======
 
     [self cleanUpWithUri:[command.arguments objectAtIndex:0]];
 
->>>>>>> c5781c10
     [self.commandDelegate sendPluginResult:pluginResult callbackId:command.callbackId];
-    
-}
-
-<<<<<<< HEAD
-- (void)URLSession:(NSURLSession *)session downloadTask:(NSURLSessionDownloadTask *)downloadTask didWriteData:(int64_t)bytesWritten totalBytesWritten:(int64_t)totalBytesWritten totalBytesExpectedToWrite:(int64_t)totalBytesExpectedToWrite {
-    DownloadHolder * holder = [self holderWithTask:downloadTask];
-    if(holder == nil) return;
-=======
+
+}
+
 - (void) attachToExistingDownload:(NSArray *)downloadTasks downloadItem:(Download *) downloadItem
 {
     NSRegularExpression *regex = nil;
@@ -241,7 +160,7 @@
             if (!NSEqualRanges(rangeOfNewUrlMatch, NSMakeRange(NSNotFound, 0))) {
                 substringForNewUrlMatch = [downloadItem.uriString substringWithRange:rangeOfNewUrlMatch];
             }
-            
+
             urlMatches = substringForExistingUrlMatch != nil &&
                                 substringForNewUrlMatch != nil &&
                                 [substringForExistingUrlMatch isEqual:substringForNewUrlMatch];
@@ -278,7 +197,6 @@
     if (!curDownload)
         return;
 
->>>>>>> c5781c10
     NSMutableDictionary* progressObj = [NSMutableDictionary dictionaryWithCapacity:1];
     [progressObj setObject:[NSNumber numberWithInteger:totalBytesWritten] forKey:@"bytesReceived"];
     [progressObj setObject:[NSNumber numberWithInteger:totalBytesExpectedToWrite] forKey:@"totalBytesToReceive"];
@@ -286,20 +204,6 @@
     [resObj setObject:progressObj forKey:@"progress"];
     CDVPluginResult* result = [CDVPluginResult resultWithStatus:CDVCommandStatus_OK messageAsDictionary:resObj];
     result.keepCallback = [NSNumber numberWithInteger: TRUE];
-<<<<<<< HEAD
-    [self.commandDelegate sendPluginResult:result callbackId: holder.callbackId];
-}
-
--(void)URLSession:(NSURLSession *)session task:(NSURLSessionTask *)task didCompleteWithError:(NSError *)error {
-    
-    if (ignoreNextError) {
-        ignoreNextError = NO;
-        return;
-    }
-    DownloadHolder * holder = [self holderWithTask:task];
-    if(holder == nil) return;
-    NSLog(@"didCompleteWithError %@", holder.downloadUri);
-=======
     [self.commandDelegate sendPluginResult:result callbackId:curDownload.callbackId];
 }
 
@@ -317,7 +221,6 @@
         }
         return;
     }
->>>>>>> c5781c10
     if (error != nil) {
         if (ignoreNextError) {
             ignoreNextError = NO;
@@ -329,36 +232,13 @@
             // this happens when application is closed when there is pending download, so we try to resume it
             if (resumeData != nil) {
                 ignoreNextError = YES;
-<<<<<<< HEAD
-=======
                 [curDownload.task cancel];
                 curDownload.task = [self.session downloadTaskWithResumeData:resumeData];
                 [curDownload.task resume];
->>>>>>> c5781c10
                 return;
             }
         }
         CDVPluginResult* errorResult = [CDVPluginResult resultWithStatus:CDVCommandStatus_ERROR messageAsString:[error localizedDescription]];
-<<<<<<< HEAD
-        [self.commandDelegate sendPluginResult:errorResult callbackId: holder.callbackId];
-    } else if ([[task response] isKindOfClass:[NSHTTPURLResponse class]]) {
-		NSInteger statusCode = [(NSHTTPURLResponse *)[task response] statusCode];
-
-		if (statusCode != 200) {
-		  NSDictionary* dictionary = @{@"statusCode": [NSNumber numberWithInt:statusCode]};
-		  CDVPluginResult* errorResult = [CDVPluginResult resultWithStatus:CDVCommandStatus_ERROR messageAsDictionary:dictionary];
-		  [self.commandDelegate sendPluginResult:errorResult callbackId: holder.callbackId];
-		} else {
-		  CDVPluginResult* pluginResult = [CDVPluginResult resultWithStatus:CDVCommandStatus_OK];
-		  [self.commandDelegate sendPluginResult:pluginResult callbackId: holder.callbackId];
-		}
-	} else {
-        CDVPluginResult* pluginResult = [CDVPluginResult resultWithStatus:CDVCommandStatus_OK];
-        [self.commandDelegate sendPluginResult:pluginResult callbackId: holder.callbackId];
-    }
-    @synchronized (_downloadList) {
-        [_downloadList removeObjectForKey:holder.downloadUri];
-=======
         [self.commandDelegate sendPluginResult:errorResult callbackId:curDownload.callbackId];
     } if (curDownload.error != nil) {
         CDVPluginResult* errorResult = [CDVPluginResult resultWithStatus:CDVCommandStatus_ERROR messageAsString:curDownload.error];
@@ -370,27 +250,10 @@
 
     @synchronized (self) {
         [activeDownloads removeObjectForKey:curDownload.uriString];
->>>>>>> c5781c10
     }
 }
 
 - (void)URLSession:(NSURLSession *)session downloadTask:(NSURLSessionDownloadTask *)downloadTask didFinishDownloadingToURL:(NSURL *)location {
-<<<<<<< HEAD
-    DownloadHolder * holder = [self holderWithTask:downloadTask];
-    if(holder){
-        NSLog(@"didFinishDownloadingToURL %@", holder.downloadUri);
-        NSFileManager *fileManager = [NSFileManager defaultManager];
-    
-        NSURL *targetURL = [NSURL URLWithString:holder.targetFile];
-    
-        [fileManager removeItemAtPath:targetURL.path error: nil];
-        [fileManager createFileAtPath:targetURL.path contents:[fileManager contentsAtPath:[location path]] attributes:nil];
-    }
-}
-@end
-
-@implementation DownloadHolder
-=======
     Download * curDownload = [self downloadItemWithTask:downloadTask];
     if (!curDownload)
         return;
@@ -435,6 +298,5 @@
     }
     return nil;
 }
->>>>>>> c5781c10
 
 @end