/*
       Licensed to the Apache Software Foundation (ASF) under one
       or more contributor license agreements.  See the NOTICE file
       distributed with this work for additional information
       regarding copyright ownership.  The ASF licenses this file
       to you under the Apache License, Version 2.0 (the
       "License"); you may not use this file except in compliance
       with the License.  You may obtain a copy of the License at

         http://www.apache.org/licenses/LICENSE-2.0

       Unless required by applicable law or agreed to in writing,
       software distributed under the License is distributed on an
       "AS IS" BASIS, WITHOUT WARRANTIES OR CONDITIONS OF ANY
       KIND, either express or implied.  See the License for the
       specific language governing permissions and limitations
       under the License.
 */
package org.apache.cordova.backgroundDownload;

import java.io.File;
import java.io.FileInputStream;
import java.io.FileOutputStream;
import java.io.IOException;
import java.io.InputStream;
import java.io.InterruptedIOException;
import java.io.OutputStream;
import java.net.HttpURLConnection;
import java.nio.channels.FileChannel;
import java.util.HashMap;
import java.util.Map;
import java.util.List;
import java.util.ArrayList;
import java.util.Locale;
import java.util.regex.Matcher;
import java.util.regex.Pattern;
import java.util.Timer;
import java.util.TimerTask;

import org.apache.cordova.CallbackContext;
import org.apache.cordova.CordovaInterface;
import org.apache.cordova.CordovaPlugin;
import org.apache.cordova.CordovaWebView;
import org.apache.cordova.PermissionHelper;
import org.apache.cordova.PluginResult;
import org.json.JSONArray;
import org.json.JSONException;
import org.json.JSONObject;

import android.Manifest;
import android.app.DownloadManager;
import android.content.Context;
import android.content.pm.PackageManager;
import android.database.Cursor;
import android.database.CursorIndexOutOfBoundsException;
import android.net.Uri;
import android.util.Log;
import android.util.SparseArray;

import android.os.Build;
import android.os.Environment;
import android.util.Log;
import android.util.Log;

/**
 * Based on DownloadManager which is intended to be used for long-running HTTP downloads. Support of Android 2.3. (API 9) and later
 * http://developer.android.com/reference/android/app/DownloadManager.html TODO: concurrent downloads support
 */

public class BackgroundDownload extends CordovaPlugin {

    private static final String TAG = "BackgroundDownload";

    private static final int ERROR_CANCELED = Integer.MAX_VALUE;

    private static final long DOWNLOAD_ID_UNDEFINED = -1;
    private static final long DOWNLOAD_PROGRESS_UPDATE_TIMEOUT = 500;
    private static final int BUFFER_SIZE = 16777216; //16MB

    private static class PermissionsRequest {

        private final JSONArray rawArgs;
        private final CallbackContext callbackContext;

        private PermissionsRequest(JSONArray rawArgs, CallbackContext callbackContext) {
            this.rawArgs = rawArgs;
            this.callbackContext = callbackContext;
        }
    }

    private static class Download {

        private Uri targetFileUri;
        private Uri tempFileUri;
        private String notificationTitle;
        private List<Map<String, String>> headers;
        private String uriMatcher;
        private String uriString;
        private CallbackContext callbackContext; // The callback context from which we were invoked.
        private long downloadId = DOWNLOAD_ID_UNDEFINED;
        private Timer timerProgressUpdate = null;
        private boolean isCanceled;

        public static Download create(JSONArray args, CallbackContext callbackContext) throws JSONException  {
            String uriMatcher = null;
            if (args.length() > 2 && !"null".equals(args.getString(2))) {
                uriMatcher = args.getString(2);
            }

            String notificationTitle = "org.apache.cordova.backgroundDownload plugin";
            if (args.length() > 3 && !"null".equals(args.getString(3))) {
                notificationTitle = args.getString(3);
            }

            List<Map<String, String>> headers = new ArrayList<Map<String, String>>();
            if (args.length() > 4 && !"null".equals(args.getString(4))) {
                JSONArray headersArray = args.getJSONArray(4);
                for(int i=0; i<headersArray.length(); i++){
                    String key = headersArray.getJSONObject(i).getString("Key");
                    String value = headersArray.getJSONObject(i).getString("Value");
                    Map<String, String> header = new HashMap<String, String>();
                    header.put("Key", key);
                    header.put("Value", value);
                    headers.add(header);
                }
            }

            return new Download(args.get(0).toString(), args.get(1).toString(), notificationTitle, uriMatcher, headers,
                    callbackContext);
        }

        public Download(String uriString, String targetFileUri, String notificationTitle,
                String uriMatcher, List<Map<String, String>> headers, CallbackContext callbackContext) {
            this.uriString = uriString;
            this.setTargetFileUri(targetFileUri);
            this.notificationTitle = notificationTitle;
            this.uriMatcher = uriMatcher;
<<<<<<< HEAD
            this.headers = headers;
            this.setTempFileUri(Uri.fromFile(new File(android.os.Environment.getExternalStorageDirectory().getPath(),
                    Uri.parse(targetFileUri).getLastPathSegment() + "." + System.currentTimeMillis())).toString());
=======
>>>>>>> 9c80e0e0
            this.callbackContext = callbackContext;
        }

        public Uri getTargetFileUri() {
            return targetFileUri;
        }

        public void setTargetFileUri(String targetFileUri) {
            this.targetFileUri = Uri.parse(targetFileUri);
        }

        public String getUriString() {
            return uriString;
        }

        public String getNotificationTitle() {
            return this.notificationTitle;
        }

        public List<Map<String, String>> getHeaders() {
            return this.headers;
        }

        public String getUriMatcher() {
            return uriMatcher;
        }

        public Uri getTempFileUri() {
            return tempFileUri;
        }

        public void setTempFileUri(String tempFileUri) {
            this.tempFileUri = Uri.parse(tempFileUri);
        }

        public CallbackContext getCallbackContext() {
            return callbackContext;
        }

        public long getDownloadId() {
            return downloadId;
        }

        public void setDownloadId(long downloadId) {
            this.downloadId = downloadId;
        }

        public Timer getTimerProgressUpdate() {
            return timerProgressUpdate;
        }

        public void setTimerProgressUpdate(Timer TimerProgressUpdate) {
            this.timerProgressUpdate = TimerProgressUpdate;
        };

        public void cancel() {
            this.isCanceled = true;
        }

        public boolean isCanceled() {
            return this.isCanceled;
        }

        public void reportError(int errorCode) {
            String reasonMsg = getUserFriendlyReason(errorCode);
            if ("".equals(reasonMsg))
                reasonMsg = String.format(Locale.getDefault(), "Download operation failed with reason: %d", errorCode);

            reportError(reasonMsg);
        }

        public void reportError(String msg) {
            this.callbackContext.error(msg);
        }
    }

    private SparseArray<PermissionsRequest> permissionRequests;

    private HashMap<String, Download> activeDownloads = new HashMap<String, Download>();

    private DownloadManager getDownloadManager() {
        return (DownloadManager) cordova.getActivity().getSystemService(Context.DOWNLOAD_SERVICE);
    }

    @Override
    public void initialize(CordovaInterface cordova, CordovaWebView webView) {
        super.initialize(cordova, webView);

        permissionRequests = new SparseArray<PermissionsRequest>();
    }

    @Override
    public boolean execute(String action, final JSONArray args, final CallbackContext callbackContext) throws JSONException {
        try {
            if (action.equals("startAsync")) {
                startAsync(args, callbackContext);
                // cordova.getThreadPool().execute(new Runnable() {
                //     public void run() {
                //         try {
                //             startAsync(args, callbackContext);
                //         } catch (JSONException e) {
                //             e.printStackTrace();
                //         }
                //     }
                // });

                return true;
            }
            if (action.equals("stop")) {
                stop(args, callbackContext);
                return true;
            }
            return false; // invalid action
        } catch (Exception ex) {
            callbackContext.error(ex.getMessage());
        }
        return true;
    }

    private void startAsync(JSONArray args, CallbackContext callbackContext) throws JSONException {
        if (!checkPermissions(args, callbackContext)) {
            return;
        }

        Download curDownload = Download.create(args, callbackContext);
        // set temp file uri
        curDownload.setTempFileUri(Uri.fromFile(new File(cordova.getContext().getExternalFilesDir("Downloads").getPath(),
            curDownload.targetFileUri.getLastPathSegment() + "." + System.currentTimeMillis())).toString());

        if (activeDownloads.containsKey(curDownload.getUriString())) {
            return;
        }

        activeDownloads.put(curDownload.getUriString(), curDownload);
        Uri source = Uri.parse(curDownload.getUriString());
        // Uri destination = Uri.parse(this.getTemporaryFilePath());

        // attempt to attach to active download for this file (download started and we close/open the app)
        if (!attachToExistingDownload(curDownload)) {
            try {
                // make sure file does not exist, in other case DownloadManager will fail
                deleteFileIfExists(curDownload.getTempFileUri());

                DownloadManager mgr = getDownloadManager();
                DownloadManager.Request request = new DownloadManager.Request(source);
                request.setTitle(curDownload.getNotificationTitle());
                request.setVisibleInDownloadsUi(false);

                for (Map<String, String> header : curDownload.getHeaders()) {
                    request.addRequestHeader(header.get("Key"), header.get("Value"));
                }

                // Use the cookie from the webview, so the session cookie is shared
                request.addRequestHeader("Cookie", this.webView.getCookieManager().getCookie(curDownload.getUriString()));

                // hide notification. Not compatible with current android api.
                // request.setNotificationVisibility(DownloadManager.Request.VISIBILITY_HIDDEN);

                // we use default settings for roaming and network type
                // request.setAllowedNetworkTypes(DownloadManager.Request.NETWORK_WIFI | DownloadManager.Request.NETWORK_MOBILE);
                // request.setAllowedOverRoaming(false);

                request.setDestinationUri(curDownload.getTempFileUri());

                curDownload.setDownloadId(mgr.enqueue(request));
            } catch (Exception ex) {
                cleanUp(curDownload, true);
                callbackContext.error(ex.getMessage());
                return;
            }
        }

        // custom logic to track file download progress
        startProgressTracking(curDownload);
    }

    private void startProgressTracking(final Download curDownload) {
        // already started
        if (curDownload.getTimerProgressUpdate() != null) {
            return;
        }
        final DownloadManager mgr = getDownloadManager();

        curDownload.setTimerProgressUpdate(new Timer());
        curDownload.getTimerProgressUpdate().schedule(new TimerTask() {
            @Override
            public void run() {
                DownloadManager.Query q = new DownloadManager.Query();
                q.setFilterById(curDownload.getDownloadId());
                Cursor cursor = mgr.query(q);
                try {
                    if (!cursor.moveToFirst()) {
                        cleanUp(curDownload, true);
                        curDownload.reportError(ERROR_CANCELED);
                        return;
                    }

                    final int status = cursor.getInt(cursor.getColumnIndex(DownloadManager.COLUMN_STATUS));
                    final int reason = cursor.getInt(cursor.getColumnIndex(DownloadManager.COLUMN_REASON));

                    PluginResult progressUpdate;
                    JSONObject obj;
                    switch (status) {
                        case DownloadManager.STATUS_FAILED:
                            cleanUp(curDownload, true);
                            curDownload.reportError(reason);
                            return;
                        case DownloadManager.STATUS_SUCCESSFUL:
                            handleSuccessDownload(curDownload);
                            return;
                        case DownloadManager.STATUS_RUNNING:
                            long bytesDownloaded = cursor.getLong(cursor.getColumnIndex(DownloadManager.COLUMN_BYTES_DOWNLOADED_SO_FAR));
                            long bytesTotal = cursor.getLong(cursor.getColumnIndex(DownloadManager.COLUMN_TOTAL_SIZE_BYTES));
                            JSONObject jsonProgress = new JSONObject();
                            jsonProgress.put("bytesReceived", bytesDownloaded);
                            jsonProgress.put("totalBytesToReceive", bytesTotal);
                            obj = new JSONObject();
                            obj.put("progress", jsonProgress);
                            break;
                        case DownloadManager.STATUS_PAUSED:
                            JSONObject pauseMessage = new JSONObject();
                            pauseMessage.put("message", "Download paused with reason " + reason);
                            obj = new JSONObject();
                            obj.put("progress", pauseMessage);
                            break;
                        case DownloadManager.STATUS_PENDING:
                            JSONObject pendingMessage = new JSONObject();
                            pendingMessage.put("message", "Download pending with reason " + reason);
                            obj = new JSONObject();
                            obj.put("progress", pendingMessage);
                            break;
                        default:
                            curDownload.reportError("Unknown download state " + status);
                            return;
                    }

                    progressUpdate = new PluginResult(PluginResult.Status.OK, obj);
                    progressUpdate.setKeepCallback(true);
                    curDownload.getCallbackContext().sendPluginResult(progressUpdate);
                } catch (JSONException e){
                    e.printStackTrace();
                } finally {
                    cursor.close();
                }
            }
        }, DOWNLOAD_PROGRESS_UPDATE_TIMEOUT, DOWNLOAD_PROGRESS_UPDATE_TIMEOUT);
    }

    private synchronized void cleanUp(Download curDownload, boolean shouldDeleteTargetFile) {

        if (curDownload.getTimerProgressUpdate() != null) {
            curDownload.getTimerProgressUpdate().cancel();
        }

        if (curDownload.getDownloadId() != DOWNLOAD_ID_UNDEFINED) {
            getDownloadManager().remove(curDownload.getDownloadId());
        }

        activeDownloads.remove(curDownload.getUriString());

        deleteFileIfExists(curDownload.getTempFileUri());

        if (shouldDeleteTargetFile) {
            deleteFileIfExists(curDownload.getTargetFileUri());
        }
    }

    private static boolean deleteFileIfExists(Uri fileUri) {
        File targetFile = new File(fileUri.getPath());
        return targetFile.exists() && targetFile.delete();
    }

    private static String getUserFriendlyReason(int reason) {
        String failedReason = "";
        switch (reason) {
            case DownloadManager.ERROR_CANNOT_RESUME:
                failedReason = "ERROR_CANNOT_RESUME";
                break;
            case DownloadManager.ERROR_DEVICE_NOT_FOUND:
                failedReason = "ERROR_DEVICE_NOT_FOUND";
                break;
            case DownloadManager.ERROR_FILE_ALREADY_EXISTS:
                failedReason = "ERROR_FILE_ALREADY_EXISTS";
                break;
            case DownloadManager.ERROR_FILE_ERROR:
                failedReason = "ERROR_FILE_ERROR";
                break;
            case DownloadManager.ERROR_HTTP_DATA_ERROR:
                failedReason = "ERROR_HTTP_DATA_ERROR";
                break;
            case DownloadManager.ERROR_INSUFFICIENT_SPACE:
                failedReason = "ERROR_INSUFFICIENT_SPACE";
                break;
            case DownloadManager.ERROR_TOO_MANY_REDIRECTS:
                failedReason = "ERROR_TOO_MANY_REDIRECTS";
                break;
            case DownloadManager.ERROR_UNHANDLED_HTTP_CODE:
                failedReason = "ERROR_UNHANDLED_HTTP_CODE";
                break;
            case DownloadManager.ERROR_UNKNOWN:
                failedReason = "ERROR_UNKNOWN";
                break;
            case HttpURLConnection.HTTP_BAD_REQUEST:
                failedReason = "BAD_REQUEST";
                break;
            case HttpURLConnection.HTTP_UNAUTHORIZED:
                failedReason = "UNAUTHORIZED";
                break;
            case HttpURLConnection.HTTP_FORBIDDEN:
                failedReason = "FORBIDDEN";
                break;
            case HttpURLConnection.HTTP_NOT_FOUND:
                failedReason = "NOT_FOUND";
                break;
            case HttpURLConnection.HTTP_INTERNAL_ERROR:
                failedReason = "INTERNAL_SERVER_ERROR";
                break;
            case ERROR_CANCELED:
                failedReason = "CANCELED";
                break;
        }

        return failedReason;
    }

    private void stop(JSONArray args, CallbackContext callbackContext) throws JSONException {

        Download curDownload = activeDownloads.get(args.get(0).toString());
        if (curDownload == null) {
            callbackContext.error("download request not found");
            return;
        }

        curDownload.cancel();
        getDownloadManager().remove(curDownload.getDownloadId());
        callbackContext.success();
    }

    private boolean attachToExistingDownload(Download downloadItem) {
        DownloadManager.Query query = new DownloadManager.Query();
        query.setFilterByStatus(DownloadManager.STATUS_PAUSED | DownloadManager.STATUS_PENDING | DownloadManager.STATUS_RUNNING  | DownloadManager.STATUS_SUCCESSFUL);

        Cursor cur = getDownloadManager().query(query);

        int idxId = cur.getColumnIndex(DownloadManager.COLUMN_ID);
        int idxUri = cur.getColumnIndex(DownloadManager.COLUMN_URI);
        int idxLocalUri = cur.getColumnIndex(DownloadManager.COLUMN_LOCAL_URI);

        final Pattern pattern = downloadItem.getUriMatcher() != null && !"".equals(downloadItem.getUriMatcher())
            ? Pattern.compile(downloadItem.getUriMatcher()) : null;

        for (cur.moveToFirst(); !cur.isAfterLast(); cur.moveToNext()) {
            final String existingDownloadUri = cur.getString(idxUri);
            boolean uriMatches = false;
            if (pattern != null) {
                Matcher mForExistingUri = pattern.matcher(existingDownloadUri);
                Matcher mForNewUri = pattern.matcher(downloadItem.getUriString());
                uriMatches = mForExistingUri.find() && mForNewUri.find() &&
                        mForExistingUri.group().equals(mForNewUri.group());
            }
            if (uriMatches || downloadItem.getUriString().equals(cur.getString(idxUri))) {
                downloadItem.setDownloadId(cur.getLong(idxId));
                downloadItem.setTempFileUri(cur.getString(idxLocalUri));
                break;
            }
        }
        cur.close();

        return downloadItem.getDownloadId() != DOWNLOAD_ID_UNDEFINED;
    }

    private void handleSuccessDownload(Download curDownload) {
        File sourceFile = new File(curDownload.getTempFileUri().getPath());
        File destFile = new File(curDownload.getTargetFileUri().getPath());

        // try to perform rename operation first
        boolean copyingSuccess = sourceFile.renameTo(destFile);
        if (!copyingSuccess) {
            try {
                if (destFile.getParentFile().getUsableSpace() < sourceFile.length()) {
                    curDownload.reportError(DownloadManager.ERROR_INSUFFICIENT_SPACE);
                } else {
                    copyFile(curDownload, sourceFile, destFile);
                    copyingSuccess = true;
                }
            } catch (InterruptedIOException e) {
                curDownload.reportError(ERROR_CANCELED);
            } catch (Exception e) {
                curDownload.reportError("Cannot copy from temporary path to actual path");
                Log.e(TAG, String.format("Error occurred while copying the file. Source: '%s'(%s), dest: '%s'", curDownload.getTempFileUri(), sourceFile.exists(), curDownload.getTargetFileUri()), e);
            }
        }

        if (copyingSuccess) {
            curDownload.getCallbackContext().success();
        }

        cleanUp(curDownload, !copyingSuccess);
    }

    private void copyFile(Download curDownload, File fromFile, File toFile) throws IOException {
        InputStream from = null;
        OutputStream to = null;
        try {
            from = new FileInputStream(fromFile);
            to = new FileOutputStream(toFile);
            byte[] buf = new byte[BUFFER_SIZE];
            int bytesRead;
            while ((bytesRead = from.read(buf)) > 0) {
                to.write(buf, 0, bytesRead);
                if (curDownload.isCanceled()) {
                    throw new InterruptedIOException("Copying terminated");
                }
            }
        } finally {
            if (from != null)
                from.close();
            if (to != null) {
                try {
                    to.close();
                } catch (Exception ignore) {
                    ignore.printStackTrace();
                }
            }
        }
    }

    private boolean checkPermissions(JSONArray args, CallbackContext callbackContext) {
        if (!PermissionHelper.hasPermission(this, Manifest.permission.WRITE_EXTERNAL_STORAGE)) {
            permissionRequests.put(permissionRequests.size(), new PermissionsRequest(args, callbackContext));
            PermissionHelper.requestPermission(this, permissionRequests.size() - 1, Manifest.permission.WRITE_EXTERNAL_STORAGE);
            return false;
        }

        return true;
    }

    public void onRequestPermissionResult(int requestCode, String[] permissions, int[] grantResults) {
        final PermissionsRequest permissionsRequest = permissionRequests.get(requestCode);
        permissionRequests.remove(requestCode);
        if (permissionsRequest == null) {
            return;
        }

        if (grantResults.length < 1 || grantResults[0] != PackageManager.PERMISSION_GRANTED) {
            permissionsRequest.callbackContext.error("PERMISSION_DENIED");
            return;
        }

        try {
            startAsync(permissionsRequest.rawArgs, permissionsRequest.callbackContext);
        } catch (JSONException ex) {
            permissionsRequest.callbackContext.error(ex.getMessage());
        }
    }

    private void copyFile(File src, File dest) throws IOException {
        FileChannel inChannel = new FileInputStream(src).getChannel();
        FileChannel outChannel = new FileOutputStream(dest).getChannel();
        try {
            inChannel.transferTo(0, inChannel.size(), outChannel);
        } finally {
            if (inChannel != null) {
                inChannel.close();
            }
            if (outChannel != null) {
                outChannel.close();
            }
        }
    }
}<|MERGE_RESOLUTION|>--- conflicted
+++ resolved
@@ -135,12 +135,7 @@
             this.setTargetFileUri(targetFileUri);
             this.notificationTitle = notificationTitle;
             this.uriMatcher = uriMatcher;
-<<<<<<< HEAD
             this.headers = headers;
-            this.setTempFileUri(Uri.fromFile(new File(android.os.Environment.getExternalStorageDirectory().getPath(),
-                    Uri.parse(targetFileUri).getLastPathSegment() + "." + System.currentTimeMillis())).toString());
-=======
->>>>>>> 9c80e0e0
             this.callbackContext = callbackContext;
         }
 
