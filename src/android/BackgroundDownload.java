/*
       Licensed to the Apache Software Foundation (ASF) under one
       or more contributor license agreements.  See the NOTICE file
       distributed with this work for additional information
       regarding copyright ownership.  The ASF licenses this file
       to you under the Apache License, Version 2.0 (the
       "License"); you may not use this file except in compliance
       with the License.  You may obtain a copy of the License at

         http://www.apache.org/licenses/LICENSE-2.0

       Unless required by applicable law or agreed to in writing,
       software distributed under the License is distributed on an
       "AS IS" BASIS, WITHOUT WARRANTIES OR CONDITIONS OF ANY
       KIND, either express or implied.  See the License for the
       specific language governing permissions and limitations
       under the License.
 */
package org.apache.cordova.backgroundDownload;

import java.io.File;
import java.io.FileInputStream;
import java.io.FileOutputStream;
import java.io.IOException;
<<<<<<< HEAD
import java.nio.channels.FileChannel;
=======
import java.io.InputStream;
import java.io.InterruptedIOException;
import java.io.OutputStream;
import java.net.HttpURLConnection;
>>>>>>> c5781c10
import java.util.HashMap;
import java.util.Locale;
import java.util.regex.Matcher;
import java.util.regex.Pattern;
import java.util.Timer;
import java.util.TimerTask;

import org.apache.cordova.CallbackContext;
import org.apache.cordova.CordovaInterface;
import org.apache.cordova.CordovaPlugin;
import org.apache.cordova.CordovaWebView;
import org.apache.cordova.PermissionHelper;
import org.apache.cordova.PluginResult;
import org.json.JSONArray;
import org.json.JSONException;
import org.json.JSONObject;

import android.Manifest;
import android.app.DownloadManager;
import android.content.Context;
<<<<<<< HEAD
import android.content.Intent;
import android.content.IntentFilter;
import android.content.res.Resources;
=======
import android.content.pm.PackageManager;
>>>>>>> c5781c10
import android.database.Cursor;
import android.database.CursorIndexOutOfBoundsException;
import android.net.Uri;
import android.util.Log;
import android.util.SparseArray;

import android.os.Build;
import android.os.Environment;
import android.util.Log;
import android.util.Log;

/**
 * Based on DownloadManager which is intended to be used for long-running HTTP downloads. Support of Android 2.3. (API 9) and later
 * http://developer.android.com/reference/android/app/DownloadManager.html TODO: concurrent downloads support
 */

public class BackgroundDownload extends CordovaPlugin {

    private static final String TAG = "BackgroundDownload";

    private static final int ERROR_CANCELED = Integer.MAX_VALUE;

    private static final long DOWNLOAD_ID_UNDEFINED = -1;
    private static final long DOWNLOAD_PROGRESS_UPDATE_TIMEOUT = 500;
    private static final int BUFFER_SIZE = 16777216; //16MB

    private static class PermissionsRequest {

        private final JSONArray rawArgs;
        private final CallbackContext callbackContext;

        private PermissionsRequest(JSONArray rawArgs, CallbackContext callbackContext) {
            this.rawArgs = rawArgs;
            this.callbackContext = callbackContext;
        }
    }

    private static class Download {

        private Uri targetFileUri;
        private Uri tempFileUri;
        private String notificationTitle;
        private String uriMatcher;
        private String uriString;
        private CallbackContext callbackContext; // The callback context from which we were invoked.
        private long downloadId = DOWNLOAD_ID_UNDEFINED;
        private Timer timerProgressUpdate = null;
        private boolean isCanceled;

        public static Download create(JSONArray args, CallbackContext callbackContext) throws JSONException  {
            String uriMatcher = null;
            if (args.length() > 2 && !"null".equals(args.getString(2))) {
                uriMatcher = args.getString(2);
            }

            String notificationTitle = "org.apache.cordova.backgroundDownload plugin";
            if (args.length() > 3 && !"null".equals(args.getString(3))) {
                notificationTitle = args.getString(3);
            }

            return new Download(args.get(0).toString(), args.get(1).toString(), notificationTitle, uriMatcher,
                    callbackContext);
        }

        public Download(String uriString, String targetFileUri, String notificationTitle,
                String uriMatcher, CallbackContext callbackContext) {
            this.uriString = uriString;
            this.setTargetFileUri(targetFileUri);
            this.notificationTitle = notificationTitle;
            this.uriMatcher = uriMatcher;
            this.setTempFileUri(Uri.fromFile(new File(android.os.Environment.getExternalStorageDirectory().getPath(),
                    Uri.parse(targetFileUri).getLastPathSegment() + "." + System.currentTimeMillis())).toString());
            this.callbackContext = callbackContext;
        }

        public Uri getTargetFileUri() {
            return targetFileUri;
        }

        public void setTargetFileUri(String targetFileUri) {
            this.targetFileUri = Uri.parse(targetFileUri);
        }

        public String getUriString() {
            return uriString;
        }

        public String getNotificationTitle() {
            return this.notificationTitle;
        }

        public String getUriMatcher() {
            return uriMatcher;
        }

        public Uri getTempFileUri() {
            return tempFileUri;
        }

        public void setTempFileUri(String tempFileUri) {
            this.tempFileUri = Uri.parse(tempFileUri);
        }

        public CallbackContext getCallbackContext() {
            return callbackContext;
        }

        public long getDownloadId() {
            return downloadId;
        }

        public void setDownloadId(long downloadId) {
            this.downloadId = downloadId;
        }

        public Timer getTimerProgressUpdate() {
            return timerProgressUpdate;
        }

        public void setTimerProgressUpdate(Timer TimerProgressUpdate) {
            this.timerProgressUpdate = TimerProgressUpdate;
        };

        public void cancel() {
            this.isCanceled = true;
        }

        public boolean isCanceled() {
            return this.isCanceled;
        }

        public void reportError(int errorCode) {
            String reasonMsg = getUserFriendlyReason(errorCode);
            if ("".equals(reasonMsg))
                reasonMsg = String.format(Locale.getDefault(), "Download operation failed with reason: %d", errorCode);

            reportError(reasonMsg);
        }

        public void reportError(String msg) {
            this.callbackContext.error(msg);
        }
    }

    private SparseArray<PermissionsRequest> permissionRequests;

    private HashMap<String, Download> activeDownloads = new HashMap<>();

    private DownloadManager getDownloadManager() {
        return (DownloadManager) cordova.getActivity().getSystemService(Context.DOWNLOAD_SERVICE);
    }

    @Override
    public void initialize(CordovaInterface cordova, CordovaWebView webView) {
        super.initialize(cordova, webView);

        permissionRequests = new SparseArray<>();
    }
<<<<<<< HEAD

    HashMap<String, Download> activDownloads = new HashMap<String, Download>();
=======
>>>>>>> c5781c10

    @Override
    public boolean execute(String action, final JSONArray args, final CallbackContext callbackContext) throws JSONException {
        try {
            if (action.equals("startAsync")) {
                startAsync(args, callbackContext);
                // cordova.getThreadPool().execute(new Runnable() {
                //     public void run() {
                //         try {
                //             startAsync(args, callbackContext);
                //         } catch (JSONException e) {
                //             e.printStackTrace();
                //         }
                //     }
                // });

                return true;
            }
            if (action.equals("stop")) {
                stop(args, callbackContext);
                return true;
            }
            return false; // invalid action
        } catch (Exception ex) {
            callbackContext.error(ex.getMessage());
        }
        return true;
    }

    private void startAsync(JSONArray args, CallbackContext callbackContext) throws JSONException {
<<<<<<< HEAD

        if (activDownloads.size() == 0) {
            // required to receive notification when download is completed
            Log.d("BackgroundDownload", "Registering the receiver");
            cordova.getActivity().registerReceiver(receiver, new IntentFilter(DownloadManager.ACTION_DOWNLOAD_COMPLETE));
=======
        if (!checkPermissions(args, callbackContext)) {
            return;
>>>>>>> c5781c10
        }

        Download curDownload = Download.create(args, callbackContext);

<<<<<<< HEAD
        if (activDownloads.containsKey(curDownload.getUriString())) {
            if (args.length() >= 4) {
                boolean resumeCurrent = args.getBoolean(3);

                if (resumeCurrent) {
                    StartProgressTracking(curDownload);
                    return;
                }
            } else {
                return;
            }
        }

        activDownloads.put(curDownload.getUriString(), curDownload);
        curDownload.setDownloadId(findActiveDownload(curDownload.getUriString()));

        if (curDownload.getDownloadId() == DOWNLOAD_ID_UNDEFINED) {
            // make sure file does not exist, in other case DownloadManager will fail
            File targetFile = new File(Uri.parse(curDownload.getTempFilePath()).getPath());
            targetFile.delete();

            DownloadManager mgr = (DownloadManager) this.cordova.getActivity().getSystemService(Context.DOWNLOAD_SERVICE);
            DownloadManager.Request request = new DownloadManager.Request(Uri.parse(curDownload.getUriString()));

            // Use the cookie from the webview, so the session cookie is shared
            request.addRequestHeader("Cookie", this.webView.getCookieManager().getCookie(curDownload.getUriString()));

            try {
                // Get the app label and set it as the title
                int appLabelResId = this.webView.getContext().getApplicationInfo().labelRes;
                request.setTitle(this.webView.getContext().getString(appLabelResId));
            } catch (Resources.NotFoundException e) {
                // Use generic title if the app label wasn't found
                request.setTitle("Background download plugin");
            }
            request.setVisibleInDownloadsUi(false);

            // if (Build.VERSION.SDK_INT >= 11) {
            //     request.setNotificationVisibility(DownloadManager.Request.VISIBILITY_HIDDEN);
            // }


            request.setDestinationUri(Uri.parse(curDownload.getTempFilePath()));
            Log.d("BackgroundDownload", "downloading");
            curDownload.setDownloadId(mgr.enqueue(request));
        } else if (checkDownloadCompleted(curDownload.getDownloadId())){
            callbackContext.success();
        }

        StartProgressTracking(curDownload);
=======
        if (activeDownloads.containsKey(curDownload.getUriString())) {
            return;
        }

        activeDownloads.put(curDownload.getUriString(), curDownload);
        Uri source = Uri.parse(curDownload.getUriString());
        // Uri destination = Uri.parse(this.getTemporaryFilePath());

        // attempt to attach to active download for this file (download started and we close/open the app)
        if (!attachToExistingDownload(curDownload)) {
            try {
                // make sure file does not exist, in other case DownloadManager will fail
                deleteFileIfExists(curDownload.getTempFileUri());

                DownloadManager mgr = getDownloadManager();
                DownloadManager.Request request = new DownloadManager.Request(source);
                request.setTitle(curDownload.getNotificationTitle());
                request.setVisibleInDownloadsUi(false);

                // hide notification. Not compatible with current android api.
                // request.setNotificationVisibility(DownloadManager.Request.VISIBILITY_HIDDEN);

                // we use default settings for roaming and network type
                // request.setAllowedNetworkTypes(DownloadManager.Request.NETWORK_WIFI | DownloadManager.Request.NETWORK_MOBILE);
                // request.setAllowedOverRoaming(false);

                request.setDestinationUri(curDownload.getTempFileUri());

                curDownload.setDownloadId(mgr.enqueue(request));
            } catch (Exception ex) {
                cleanUp(curDownload, true);
                callbackContext.error(ex.getMessage());
                return;
            }
        }

        // custom logic to track file download progress
        startProgressTracking(curDownload);
>>>>>>> c5781c10
    }

    private void startProgressTracking(final Download curDownload) {
        // already started
        if (curDownload.getTimerProgressUpdate() != null) {
            return;
        }
        final DownloadManager mgr = getDownloadManager();

        curDownload.setTimerProgressUpdate(new Timer());
        curDownload.getTimerProgressUpdate().schedule(new TimerTask() {
            @Override
            public void run() {
                DownloadManager.Query q = new DownloadManager.Query();
                q.setFilterById(curDownload.getDownloadId());
                Cursor cursor = mgr.query(q);
<<<<<<< HEAD
                if (cursor.moveToFirst()) {
                    long bytesDownloaded = cursor.getInt(cursor.getColumnIndex(DownloadManager.COLUMN_BYTES_DOWNLOADED_SO_FAR));
                    long bytesTotal = cursor.getInt(cursor.getColumnIndex(DownloadManager.COLUMN_TOTAL_SIZE_BYTES));
                    if (bytesTotal != -1) {
                        Log.d("BackgroundDownload", "DOWNLOAD STARTED for " + curDownload.getDownloadId());
                        try {
=======
                try {
                    if (!cursor.moveToFirst()) {
                        cleanUp(curDownload, true);
                        curDownload.reportError(ERROR_CANCELED);
                        return;
                    }

                    final int status = cursor.getInt(cursor.getColumnIndex(DownloadManager.COLUMN_STATUS));
                    final int reason = cursor.getInt(cursor.getColumnIndex(DownloadManager.COLUMN_REASON));

                    PluginResult progressUpdate;
                    JSONObject obj;
                    switch (status) {
                        case DownloadManager.STATUS_FAILED:
                            cleanUp(curDownload, true);
                            curDownload.reportError(reason);
                            return;
                        case DownloadManager.STATUS_SUCCESSFUL:
                            handleSuccessDownload(curDownload);
                            return;
                        case DownloadManager.STATUS_RUNNING:
                            long bytesDownloaded = cursor.getLong(cursor.getColumnIndex(DownloadManager.COLUMN_BYTES_DOWNLOADED_SO_FAR));
                            long bytesTotal = cursor.getLong(cursor.getColumnIndex(DownloadManager.COLUMN_TOTAL_SIZE_BYTES));
>>>>>>> c5781c10
                            JSONObject jsonProgress = new JSONObject();
                            jsonProgress.put("bytesReceived", bytesDownloaded);
                            jsonProgress.put("totalBytesToReceive", bytesTotal);
                            obj = new JSONObject();
                            obj.put("progress", jsonProgress);
<<<<<<< HEAD
                            PluginResult progressUpdate = new PluginResult(PluginResult.Status.OK, obj);
                            progressUpdate.setKeepCallback(true);
                            curDownload.getCallbackContextDownloadStart().sendPluginResult(progressUpdate);
                        } catch (JSONException e) {
                            // TODO Auto-generated catch block
                            e.printStackTrace();
                        }
                    } else {
                        long status = cursor.getInt(cursor.getColumnIndex(DownloadManager.COLUMN_STATUS));
                        long reason = cursor.getInt(cursor.getColumnIndex(DownloadManager.COLUMN_REASON));
                        Log.d("BackgroundDownload", "download not started for " + curDownload.getTempFilePath()
                                + " (status " + status + ") (reason " + reason + ")");
=======
                            break;
                        case DownloadManager.STATUS_PAUSED:
                            JSONObject pauseMessage = new JSONObject();
                            pauseMessage.put("message", "Download paused with reason " + reason);
                            obj = new JSONObject();
                            obj.put("progress", pauseMessage);
                            break;
                        case DownloadManager.STATUS_PENDING:
                            JSONObject pendingMessage = new JSONObject();
                            pendingMessage.put("message", "Download pending with reason " + reason);
                            obj = new JSONObject();
                            obj.put("progress", pendingMessage);
                            break;
                        default:
                            curDownload.reportError("Unknown download state " + status);
                            return;
>>>>>>> c5781c10
                    }

                    progressUpdate = new PluginResult(PluginResult.Status.OK, obj);
                    progressUpdate.setKeepCallback(true);
                    curDownload.getCallbackContext().sendPluginResult(progressUpdate);
                } catch (JSONException e){
                    e.printStackTrace();
                } finally {
                    cursor.close();
                }
            }
        }, DOWNLOAD_PROGRESS_UPDATE_TIMEOUT, DOWNLOAD_PROGRESS_UPDATE_TIMEOUT);
    }

<<<<<<< HEAD
    private void CleanUp(Download curDownload) {
        if (curDownload == null) {
            return;
        }
=======
    private synchronized void cleanUp(Download curDownload, boolean shouldDeleteTargetFile) {
>>>>>>> c5781c10

        if (curDownload.getTimerProgressUpdate() != null) {
            curDownload.getTimerProgressUpdate().cancel();
        }

        if (curDownload.getDownloadId() != DOWNLOAD_ID_UNDEFINED) {
            getDownloadManager().remove(curDownload.getDownloadId());
        }

        activeDownloads.remove(curDownload.getUriString());

        deleteFileIfExists(curDownload.getTempFileUri());

        if (shouldDeleteTargetFile) {
            deleteFileIfExists(curDownload.getTargetFileUri());
        }
    }

    private static boolean deleteFileIfExists(Uri fileUri) {
        File targetFile = new File(fileUri.getPath());
        return targetFile.exists() && targetFile.delete();
    }

    private static String getUserFriendlyReason(int reason) {
        String failedReason = "";
        switch (reason) {
            case DownloadManager.ERROR_CANNOT_RESUME:
                failedReason = "ERROR_CANNOT_RESUME";
                break;
            case DownloadManager.ERROR_DEVICE_NOT_FOUND:
                failedReason = "ERROR_DEVICE_NOT_FOUND";
                break;
            case DownloadManager.ERROR_FILE_ALREADY_EXISTS:
                failedReason = "ERROR_FILE_ALREADY_EXISTS";
                break;
            case DownloadManager.ERROR_FILE_ERROR:
                failedReason = "ERROR_FILE_ERROR";
                break;
            case DownloadManager.ERROR_HTTP_DATA_ERROR:
                failedReason = "ERROR_HTTP_DATA_ERROR";
                break;
            case DownloadManager.ERROR_INSUFFICIENT_SPACE:
                failedReason = "ERROR_INSUFFICIENT_SPACE";
                break;
            case DownloadManager.ERROR_TOO_MANY_REDIRECTS:
                failedReason = "ERROR_TOO_MANY_REDIRECTS";
                break;
            case DownloadManager.ERROR_UNHANDLED_HTTP_CODE:
                failedReason = "ERROR_UNHANDLED_HTTP_CODE";
                break;
            case DownloadManager.ERROR_UNKNOWN:
                failedReason = "ERROR_UNKNOWN";
                break;
<<<<<<< HEAD
=======
            case HttpURLConnection.HTTP_BAD_REQUEST:
                failedReason = "BAD_REQUEST";
                break;
            case HttpURLConnection.HTTP_UNAUTHORIZED:
                failedReason = "UNAUTHORIZED";
                break;
            case HttpURLConnection.HTTP_FORBIDDEN:
                failedReason = "FORBIDDEN";
                break;
            case HttpURLConnection.HTTP_NOT_FOUND:
                failedReason = "NOT_FOUND";
                break;
            case HttpURLConnection.HTTP_INTERNAL_ERROR:
                failedReason = "INTERNAL_SERVER_ERROR";
                break;
            case ERROR_CANCELED:
                failedReason = "CANCELED";
                break;
>>>>>>> c5781c10
        }

        return failedReason;
    }

    private void stop(JSONArray args, CallbackContext callbackContext) throws JSONException {

        Download curDownload = activeDownloads.get(args.get(0).toString());
        if (curDownload == null) {
            callbackContext.error("download request not found");
            return;
        }

<<<<<<< HEAD
        CleanUp(curDownload);
        callbackContext.success();
    }

    private long findActiveDownload(String uri) {
        DownloadManager mgr = (DownloadManager) cordova.getActivity().getSystemService(Context.DOWNLOAD_SERVICE);
=======
        curDownload.cancel();
        getDownloadManager().remove(curDownload.getDownloadId());
        callbackContext.success();
    }

    private boolean attachToExistingDownload(Download downloadItem) {
        DownloadManager.Query query = new DownloadManager.Query();
        query.setFilterByStatus(DownloadManager.STATUS_PAUSED | DownloadManager.STATUS_PENDING | DownloadManager.STATUS_RUNNING  | DownloadManager.STATUS_SUCCESSFUL);
>>>>>>> c5781c10

        Cursor cur = getDownloadManager().query(query);

<<<<<<< HEAD
        DownloadManager.Query query = new DownloadManager.Query();
        query.setFilterByStatus(DownloadManager.STATUS_PAUSED | DownloadManager.STATUS_PENDING | DownloadManager.STATUS_RUNNING | DownloadManager.STATUS_SUCCESSFUL);
        Cursor cur = mgr.query(query);
=======
>>>>>>> c5781c10
        int idxId = cur.getColumnIndex(DownloadManager.COLUMN_ID);
        int idxUri = cur.getColumnIndex(DownloadManager.COLUMN_URI);
        int idxLocalUri = cur.getColumnIndex(DownloadManager.COLUMN_LOCAL_URI);
        
        final Pattern pattern = downloadItem.getUriMatcher() != null && !"".equals(downloadItem.getUriMatcher())
            ? Pattern.compile(downloadItem.getUriMatcher()) : null;

        for (cur.moveToFirst(); !cur.isAfterLast(); cur.moveToNext()) {
            final String existingDownloadUri = cur.getString(idxUri);
            boolean uriMatches = false;
            if (pattern != null) {
                Matcher mForExistingUri = pattern.matcher(existingDownloadUri);
                Matcher mForNewUri = pattern.matcher(downloadItem.getUriString());
                uriMatches = mForExistingUri.find() && mForNewUri.find() && 
                        mForExistingUri.group().equals(mForNewUri.group());
            }
            if (uriMatches || downloadItem.getUriString().equals(cur.getString(idxUri))) {
                downloadItem.setDownloadId(cur.getLong(idxId));
                downloadItem.setTempFileUri(cur.getString(idxLocalUri));
                break;
            }
        }
        cur.close();

        return downloadItem.getDownloadId() != DOWNLOAD_ID_UNDEFINED;
    }

    private void handleSuccessDownload(Download curDownload) {
        File sourceFile = new File(curDownload.getTempFileUri().getPath());
        File destFile = new File(curDownload.getTargetFileUri().getPath());

        // try to perform rename operation first
        boolean copyingSuccess = sourceFile.renameTo(destFile);
        if (!copyingSuccess) {
            try {
                if (destFile.getParentFile().getUsableSpace() < sourceFile.length()) {
                    curDownload.reportError(DownloadManager.ERROR_INSUFFICIENT_SPACE);
                } else {
                    copyFile(curDownload, sourceFile, destFile);
                    copyingSuccess = true;
                }
            } catch (InterruptedIOException e) {
                curDownload.reportError(ERROR_CANCELED);
            } catch (Exception e) {
                curDownload.reportError("Cannot copy from temporary path to actual path");
                Log.e(TAG, String.format("Error occurred while copying the file. Source: '%s'(%s), dest: '%s'", curDownload.getTempFileUri(), sourceFile.exists(), curDownload.getTargetFileUri()), e);
            }
        }

        if (copyingSuccess) {
            curDownload.getCallbackContext().success();
        }

        cleanUp(curDownload, !copyingSuccess);
    }

<<<<<<< HEAD
    private BroadcastReceiver receiver = new BroadcastReceiver() {
        public void onReceive(Context context, Intent intent) {
            Log.d("BackgroundDownload", "recevied an intent " + intent.getAction());
            DownloadManager mgr = (DownloadManager) context.getSystemService(Context.DOWNLOAD_SERVICE);

            long downloadId = intent.getLongExtra(DownloadManager.EXTRA_DOWNLOAD_ID, -1);
            DownloadManager.Query query = new DownloadManager.Query();
            query.setFilterById(downloadId);
            Cursor cursor = mgr.query(query);
            int idxURI = cursor.getColumnIndex(DownloadManager.COLUMN_URI);
            cursor.moveToFirst();
            String uri;

            try {
                uri = cursor.getString(idxURI);
            } catch (CursorIndexOutOfBoundsException e) {
                // Already removed from the list / list is empty due to cancellation
                // Can't do anything else since there's no DL to get
                // context from.
                return;
            }
=======
    private void copyFile(Download curDownload, File fromFile, File toFile) throws IOException {
        InputStream from = null;
        OutputStream to = null;
        try {
            from = new FileInputStream(fromFile);
            to = new FileOutputStream(toFile);
            byte[] buf = new byte[BUFFER_SIZE];
            int bytesRead;
            while ((bytesRead = from.read(buf)) > 0) {
                to.write(buf, 0, bytesRead);
                if (curDownload.isCanceled()) {
                    throw new InterruptedIOException("Copying terminated");
                }
            }
        } finally {
            if (from != null)
                from.close();
            if (to != null) {
                try {
                    to.close();
                } catch (Exception ignore) {
                    ignore.printStackTrace();
                }
            }
        }
    }

    private boolean checkPermissions(JSONArray args, CallbackContext callbackContext) {
        if (!PermissionHelper.hasPermission(this, Manifest.permission.WRITE_EXTERNAL_STORAGE)) {
            permissionRequests.put(permissionRequests.size(), new PermissionsRequest(args, callbackContext));
            PermissionHelper.requestPermission(this, permissionRequests.size() - 1, Manifest.permission.WRITE_EXTERNAL_STORAGE);
            return false;
        }

        return true;
    }
>>>>>>> c5781c10

    public void onRequestPermissionResult(int requestCode, String[] permissions, int[] grantResults) {
        final PermissionsRequest permissionsRequest = permissionRequests.get(requestCode);
        permissionRequests.remove(requestCode);
        if (permissionsRequest == null) {
            return;
        }

<<<<<<< HEAD
            try {
                long receivedID = intent.getLongExtra(DownloadManager.EXTRA_DOWNLOAD_ID, -1L);
                query.setFilterById(receivedID);
                int idxStatus = cursor.getColumnIndex(DownloadManager.COLUMN_STATUS);
                int idxReason = cursor.getColumnIndex(DownloadManager.COLUMN_REASON);

                if (cursor.moveToFirst()) {
                    int status = cursor.getInt(idxStatus);
                    int reason = cursor.getInt(idxReason);
                    if (status == DownloadManager.STATUS_SUCCESSFUL) {
                        copyTempFileToActualFile(curDownload);
                        curDownload.getCallbackContextDownloadStart().success();
                    } else {
                        JSONObject message = new JSONObject();
                        message.put("statusCode", reason);

                        curDownload.getCallbackContextDownloadStart().sendPluginResult(new PluginResult(PluginResult.Status.ERROR, message));
                    }
                } else {
                    curDownload.getCallbackContextDownloadStart().error("cancelled or terminated");
                }
                cursor.close();
            } catch (Exception ex) {
                curDownload.getCallbackContextDownloadStart().error(ex.getMessage());
            } finally {
                CleanUp(curDownload);
            }
=======
        if (grantResults.length < 1 || grantResults[0] != PackageManager.PERMISSION_GRANTED) {
            permissionsRequest.callbackContext.error("PERMISSION_DENIED");
            return;
>>>>>>> c5781c10
        }

<<<<<<< HEAD
    public void copyTempFileToActualFile(Download curDownload) {
        File sourceFile = new File(Uri.parse(curDownload.getTempFilePath()).getPath());
        File destFile = new File(Uri.parse(curDownload.getFilePath()).getPath());

        if (! sourceFile.exists()) return;

        try {            
            copyFile(sourceFile, destFile);
        } catch (IOException e) {
            curDownload.getCallbackContextDownloadStart().error("Cannot copy from temporary path to actual path");
            Log.e("BackgroundDownload", "Error occurred while copying the file");
            e.printStackTrace();
        }
    }

    private void copyFile(File src, File dest) throws IOException {
        FileChannel inChannel = new FileInputStream(src).getChannel();
        FileChannel outChannel = new FileOutputStream(dest).getChannel();
        try {
            inChannel.transferTo(0, inChannel.size(), outChannel);
        } finally {
            if (inChannel != null) {
                inChannel.close();
            }
            if (outChannel != null) {
                outChannel.close();
            }
=======
        try {
            startAsync(permissionsRequest.rawArgs, permissionsRequest.callbackContext);
        } catch (JSONException ex) {
            permissionsRequest.callbackContext.error(ex.getMessage());
>>>>>>> c5781c10
        }
    }
}
<|MERGE_RESOLUTION|>--- conflicted
+++ resolved
@@ -22,14 +22,10 @@
 import java.io.FileInputStream;
 import java.io.FileOutputStream;
 import java.io.IOException;
-<<<<<<< HEAD
-import java.nio.channels.FileChannel;
-=======
 import java.io.InputStream;
 import java.io.InterruptedIOException;
 import java.io.OutputStream;
 import java.net.HttpURLConnection;
->>>>>>> c5781c10
 import java.util.HashMap;
 import java.util.Locale;
 import java.util.regex.Matcher;
@@ -50,13 +46,7 @@
 import android.Manifest;
 import android.app.DownloadManager;
 import android.content.Context;
-<<<<<<< HEAD
-import android.content.Intent;
-import android.content.IntentFilter;
-import android.content.res.Resources;
-=======
 import android.content.pm.PackageManager;
->>>>>>> c5781c10
 import android.database.Cursor;
 import android.database.CursorIndexOutOfBoundsException;
 import android.net.Uri;
@@ -215,11 +205,6 @@
 
         permissionRequests = new SparseArray<>();
     }
-<<<<<<< HEAD
-
-    HashMap<String, Download> activDownloads = new HashMap<String, Download>();
-=======
->>>>>>> c5781c10
 
     @Override
     public boolean execute(String action, final JSONArray args, final CallbackContext callbackContext) throws JSONException {
@@ -250,72 +235,12 @@
     }
 
     private void startAsync(JSONArray args, CallbackContext callbackContext) throws JSONException {
-<<<<<<< HEAD
-
-        if (activDownloads.size() == 0) {
-            // required to receive notification when download is completed
-            Log.d("BackgroundDownload", "Registering the receiver");
-            cordova.getActivity().registerReceiver(receiver, new IntentFilter(DownloadManager.ACTION_DOWNLOAD_COMPLETE));
-=======
         if (!checkPermissions(args, callbackContext)) {
             return;
->>>>>>> c5781c10
         }
 
         Download curDownload = Download.create(args, callbackContext);
 
-<<<<<<< HEAD
-        if (activDownloads.containsKey(curDownload.getUriString())) {
-            if (args.length() >= 4) {
-                boolean resumeCurrent = args.getBoolean(3);
-
-                if (resumeCurrent) {
-                    StartProgressTracking(curDownload);
-                    return;
-                }
-            } else {
-                return;
-            }
-        }
-
-        activDownloads.put(curDownload.getUriString(), curDownload);
-        curDownload.setDownloadId(findActiveDownload(curDownload.getUriString()));
-
-        if (curDownload.getDownloadId() == DOWNLOAD_ID_UNDEFINED) {
-            // make sure file does not exist, in other case DownloadManager will fail
-            File targetFile = new File(Uri.parse(curDownload.getTempFilePath()).getPath());
-            targetFile.delete();
-
-            DownloadManager mgr = (DownloadManager) this.cordova.getActivity().getSystemService(Context.DOWNLOAD_SERVICE);
-            DownloadManager.Request request = new DownloadManager.Request(Uri.parse(curDownload.getUriString()));
-
-            // Use the cookie from the webview, so the session cookie is shared
-            request.addRequestHeader("Cookie", this.webView.getCookieManager().getCookie(curDownload.getUriString()));
-
-            try {
-                // Get the app label and set it as the title
-                int appLabelResId = this.webView.getContext().getApplicationInfo().labelRes;
-                request.setTitle(this.webView.getContext().getString(appLabelResId));
-            } catch (Resources.NotFoundException e) {
-                // Use generic title if the app label wasn't found
-                request.setTitle("Background download plugin");
-            }
-            request.setVisibleInDownloadsUi(false);
-
-            // if (Build.VERSION.SDK_INT >= 11) {
-            //     request.setNotificationVisibility(DownloadManager.Request.VISIBILITY_HIDDEN);
-            // }
-
-
-            request.setDestinationUri(Uri.parse(curDownload.getTempFilePath()));
-            Log.d("BackgroundDownload", "downloading");
-            curDownload.setDownloadId(mgr.enqueue(request));
-        } else if (checkDownloadCompleted(curDownload.getDownloadId())){
-            callbackContext.success();
-        }
-
-        StartProgressTracking(curDownload);
-=======
         if (activeDownloads.containsKey(curDownload.getUriString())) {
             return;
         }
@@ -335,6 +260,9 @@
                 request.setTitle(curDownload.getNotificationTitle());
                 request.setVisibleInDownloadsUi(false);
 
+                // Use the cookie from the webview, so the session cookie is shared
+                request.addRequestHeader("Cookie", this.webView.getCookieManager().getCookie(curDownload.getUriString()));
+
                 // hide notification. Not compatible with current android api.
                 // request.setNotificationVisibility(DownloadManager.Request.VISIBILITY_HIDDEN);
 
@@ -354,7 +282,6 @@
 
         // custom logic to track file download progress
         startProgressTracking(curDownload);
->>>>>>> c5781c10
     }
 
     private void startProgressTracking(final Download curDownload) {
@@ -371,14 +298,6 @@
                 DownloadManager.Query q = new DownloadManager.Query();
                 q.setFilterById(curDownload.getDownloadId());
                 Cursor cursor = mgr.query(q);
-<<<<<<< HEAD
-                if (cursor.moveToFirst()) {
-                    long bytesDownloaded = cursor.getInt(cursor.getColumnIndex(DownloadManager.COLUMN_BYTES_DOWNLOADED_SO_FAR));
-                    long bytesTotal = cursor.getInt(cursor.getColumnIndex(DownloadManager.COLUMN_TOTAL_SIZE_BYTES));
-                    if (bytesTotal != -1) {
-                        Log.d("BackgroundDownload", "DOWNLOAD STARTED for " + curDownload.getDownloadId());
-                        try {
-=======
                 try {
                     if (!cursor.moveToFirst()) {
                         cleanUp(curDownload, true);
@@ -402,26 +321,11 @@
                         case DownloadManager.STATUS_RUNNING:
                             long bytesDownloaded = cursor.getLong(cursor.getColumnIndex(DownloadManager.COLUMN_BYTES_DOWNLOADED_SO_FAR));
                             long bytesTotal = cursor.getLong(cursor.getColumnIndex(DownloadManager.COLUMN_TOTAL_SIZE_BYTES));
->>>>>>> c5781c10
                             JSONObject jsonProgress = new JSONObject();
                             jsonProgress.put("bytesReceived", bytesDownloaded);
                             jsonProgress.put("totalBytesToReceive", bytesTotal);
                             obj = new JSONObject();
                             obj.put("progress", jsonProgress);
-<<<<<<< HEAD
-                            PluginResult progressUpdate = new PluginResult(PluginResult.Status.OK, obj);
-                            progressUpdate.setKeepCallback(true);
-                            curDownload.getCallbackContextDownloadStart().sendPluginResult(progressUpdate);
-                        } catch (JSONException e) {
-                            // TODO Auto-generated catch block
-                            e.printStackTrace();
-                        }
-                    } else {
-                        long status = cursor.getInt(cursor.getColumnIndex(DownloadManager.COLUMN_STATUS));
-                        long reason = cursor.getInt(cursor.getColumnIndex(DownloadManager.COLUMN_REASON));
-                        Log.d("BackgroundDownload", "download not started for " + curDownload.getTempFilePath()
-                                + " (status " + status + ") (reason " + reason + ")");
-=======
                             break;
                         case DownloadManager.STATUS_PAUSED:
                             JSONObject pauseMessage = new JSONObject();
@@ -438,7 +342,6 @@
                         default:
                             curDownload.reportError("Unknown download state " + status);
                             return;
->>>>>>> c5781c10
                     }
 
                     progressUpdate = new PluginResult(PluginResult.Status.OK, obj);
@@ -453,14 +356,7 @@
         }, DOWNLOAD_PROGRESS_UPDATE_TIMEOUT, DOWNLOAD_PROGRESS_UPDATE_TIMEOUT);
     }
 
-<<<<<<< HEAD
-    private void CleanUp(Download curDownload) {
-        if (curDownload == null) {
-            return;
-        }
-=======
     private synchronized void cleanUp(Download curDownload, boolean shouldDeleteTargetFile) {
->>>>>>> c5781c10
 
         if (curDownload.getTimerProgressUpdate() != null) {
             curDownload.getTimerProgressUpdate().cancel();
@@ -514,8 +410,6 @@
             case DownloadManager.ERROR_UNKNOWN:
                 failedReason = "ERROR_UNKNOWN";
                 break;
-<<<<<<< HEAD
-=======
             case HttpURLConnection.HTTP_BAD_REQUEST:
                 failedReason = "BAD_REQUEST";
                 break;
@@ -534,7 +428,6 @@
             case ERROR_CANCELED:
                 failedReason = "CANCELED";
                 break;
->>>>>>> c5781c10
         }
 
         return failedReason;
@@ -548,14 +441,6 @@
             return;
         }
 
-<<<<<<< HEAD
-        CleanUp(curDownload);
-        callbackContext.success();
-    }
-
-    private long findActiveDownload(String uri) {
-        DownloadManager mgr = (DownloadManager) cordova.getActivity().getSystemService(Context.DOWNLOAD_SERVICE);
-=======
         curDownload.cancel();
         getDownloadManager().remove(curDownload.getDownloadId());
         callbackContext.success();
@@ -564,20 +449,13 @@
     private boolean attachToExistingDownload(Download downloadItem) {
         DownloadManager.Query query = new DownloadManager.Query();
         query.setFilterByStatus(DownloadManager.STATUS_PAUSED | DownloadManager.STATUS_PENDING | DownloadManager.STATUS_RUNNING  | DownloadManager.STATUS_SUCCESSFUL);
->>>>>>> c5781c10
 
         Cursor cur = getDownloadManager().query(query);
 
-<<<<<<< HEAD
-        DownloadManager.Query query = new DownloadManager.Query();
-        query.setFilterByStatus(DownloadManager.STATUS_PAUSED | DownloadManager.STATUS_PENDING | DownloadManager.STATUS_RUNNING | DownloadManager.STATUS_SUCCESSFUL);
-        Cursor cur = mgr.query(query);
-=======
->>>>>>> c5781c10
         int idxId = cur.getColumnIndex(DownloadManager.COLUMN_ID);
         int idxUri = cur.getColumnIndex(DownloadManager.COLUMN_URI);
         int idxLocalUri = cur.getColumnIndex(DownloadManager.COLUMN_LOCAL_URI);
-        
+
         final Pattern pattern = downloadItem.getUriMatcher() != null && !"".equals(downloadItem.getUriMatcher())
             ? Pattern.compile(downloadItem.getUriMatcher()) : null;
 
@@ -587,7 +465,7 @@
             if (pattern != null) {
                 Matcher mForExistingUri = pattern.matcher(existingDownloadUri);
                 Matcher mForNewUri = pattern.matcher(downloadItem.getUriString());
-                uriMatches = mForExistingUri.find() && mForNewUri.find() && 
+                uriMatches = mForExistingUri.find() && mForNewUri.find() &&
                         mForExistingUri.group().equals(mForNewUri.group());
             }
             if (uriMatches || downloadItem.getUriString().equals(cur.getString(idxUri))) {
@@ -630,29 +508,6 @@
         cleanUp(curDownload, !copyingSuccess);
     }
 
-<<<<<<< HEAD
-    private BroadcastReceiver receiver = new BroadcastReceiver() {
-        public void onReceive(Context context, Intent intent) {
-            Log.d("BackgroundDownload", "recevied an intent " + intent.getAction());
-            DownloadManager mgr = (DownloadManager) context.getSystemService(Context.DOWNLOAD_SERVICE);
-
-            long downloadId = intent.getLongExtra(DownloadManager.EXTRA_DOWNLOAD_ID, -1);
-            DownloadManager.Query query = new DownloadManager.Query();
-            query.setFilterById(downloadId);
-            Cursor cursor = mgr.query(query);
-            int idxURI = cursor.getColumnIndex(DownloadManager.COLUMN_URI);
-            cursor.moveToFirst();
-            String uri;
-
-            try {
-                uri = cursor.getString(idxURI);
-            } catch (CursorIndexOutOfBoundsException e) {
-                // Already removed from the list / list is empty due to cancellation
-                // Can't do anything else since there's no DL to get
-                // context from.
-                return;
-            }
-=======
     private void copyFile(Download curDownload, File fromFile, File toFile) throws IOException {
         InputStream from = null;
         OutputStream to = null;
@@ -689,7 +544,6 @@
 
         return true;
     }
->>>>>>> c5781c10
 
     public void onRequestPermissionResult(int requestCode, String[] permissions, int[] grantResults) {
         final PermissionsRequest permissionsRequest = permissionRequests.get(requestCode);
@@ -698,54 +552,15 @@
             return;
         }
 
-<<<<<<< HEAD
-            try {
-                long receivedID = intent.getLongExtra(DownloadManager.EXTRA_DOWNLOAD_ID, -1L);
-                query.setFilterById(receivedID);
-                int idxStatus = cursor.getColumnIndex(DownloadManager.COLUMN_STATUS);
-                int idxReason = cursor.getColumnIndex(DownloadManager.COLUMN_REASON);
-
-                if (cursor.moveToFirst()) {
-                    int status = cursor.getInt(idxStatus);
-                    int reason = cursor.getInt(idxReason);
-                    if (status == DownloadManager.STATUS_SUCCESSFUL) {
-                        copyTempFileToActualFile(curDownload);
-                        curDownload.getCallbackContextDownloadStart().success();
-                    } else {
-                        JSONObject message = new JSONObject();
-                        message.put("statusCode", reason);
-
-                        curDownload.getCallbackContextDownloadStart().sendPluginResult(new PluginResult(PluginResult.Status.ERROR, message));
-                    }
-                } else {
-                    curDownload.getCallbackContextDownloadStart().error("cancelled or terminated");
-                }
-                cursor.close();
-            } catch (Exception ex) {
-                curDownload.getCallbackContextDownloadStart().error(ex.getMessage());
-            } finally {
-                CleanUp(curDownload);
-            }
-=======
         if (grantResults.length < 1 || grantResults[0] != PackageManager.PERMISSION_GRANTED) {
             permissionsRequest.callbackContext.error("PERMISSION_DENIED");
             return;
->>>>>>> c5781c10
-        }
-
-<<<<<<< HEAD
-    public void copyTempFileToActualFile(Download curDownload) {
-        File sourceFile = new File(Uri.parse(curDownload.getTempFilePath()).getPath());
-        File destFile = new File(Uri.parse(curDownload.getFilePath()).getPath());
-
-        if (! sourceFile.exists()) return;
-
-        try {            
-            copyFile(sourceFile, destFile);
-        } catch (IOException e) {
-            curDownload.getCallbackContextDownloadStart().error("Cannot copy from temporary path to actual path");
-            Log.e("BackgroundDownload", "Error occurred while copying the file");
-            e.printStackTrace();
+        }
+
+        try {
+            startAsync(permissionsRequest.rawArgs, permissionsRequest.callbackContext);
+        } catch (JSONException ex) {
+            permissionsRequest.callbackContext.error(ex.getMessage());
         }
     }
 
@@ -761,12 +576,6 @@
             if (outChannel != null) {
                 outChannel.close();
             }
-=======
-        try {
-            startAsync(permissionsRequest.rawArgs, permissionsRequest.callbackContext);
-        } catch (JSONException ex) {
-            permissionsRequest.callbackContext.error(ex.getMessage());
->>>>>>> c5781c10
-        }
-    }
-}
+        }
+    }
+}