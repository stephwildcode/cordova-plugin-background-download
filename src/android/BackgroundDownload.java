/*
       Licensed to the Apache Software Foundation (ASF) under one
       or more contributor license agreements.  See the NOTICE file
       distributed with this work for additional information
       regarding copyright ownership.  The ASF licenses this file
       to you under the Apache License, Version 2.0 (the
       "License"); you may not use this file except in compliance
       with the License.  You may obtain a copy of the License at

         http://www.apache.org/licenses/LICENSE-2.0

       Unless required by applicable law or agreed to in writing,
       software distributed under the License is distributed on an
       "AS IS" BASIS, WITHOUT WARRANTIES OR CONDITIONS OF ANY
       KIND, either express or implied.  See the License for the
       specific language governing permissions and limitations
       under the License.
 */
package org.apache.cordova.backgroundDownload;

import java.io.File;
import java.io.FileInputStream;
import java.io.FileOutputStream;
import java.io.IOException;
import java.io.InputStream;
import java.io.InterruptedIOException;
import java.io.OutputStream;
import java.net.HttpURLConnection;
import java.util.HashMap;
import java.util.Map;
import java.util.List;
import java.util.ArrayList;
import java.util.Locale;
import java.util.regex.Matcher;
import java.util.regex.Pattern;
import java.util.Timer;
import java.util.TimerTask;

import org.apache.cordova.CallbackContext;
import org.apache.cordova.CordovaInterface;
import org.apache.cordova.CordovaPlugin;
import org.apache.cordova.CordovaWebView;
import org.apache.cordova.PermissionHelper;
import org.apache.cordova.PluginResult;
import org.json.JSONArray;
import org.json.JSONException;
import org.json.JSONObject;

import android.Manifest;
import android.app.DownloadManager;
import android.content.Context;
import android.content.pm.PackageManager;
import android.database.Cursor;
import android.database.CursorIndexOutOfBoundsException;
import android.net.Uri;
import android.util.Log;
import android.util.SparseArray;

import android.os.Build;
import android.os.Environment;
import android.util.Log;
import android.util.Log;

/**
 * Based on DownloadManager which is intended to be used for long-running HTTP downloads. Support of Android 2.3. (API 9) and later
 * http://developer.android.com/reference/android/app/DownloadManager.html TODO: concurrent downloads support
 */

public class BackgroundDownload extends CordovaPlugin {

    private static final String TAG = "BackgroundDownload";

    private static final int ERROR_CANCELED = Integer.MAX_VALUE;

    private static final long DOWNLOAD_ID_UNDEFINED = -1;
    private static final long DOWNLOAD_PROGRESS_UPDATE_TIMEOUT = 500;
    private static final int BUFFER_SIZE = 16777216; //16MB

    private static class PermissionsRequest {

        private final JSONArray rawArgs;
        private final CallbackContext callbackContext;

        private PermissionsRequest(JSONArray rawArgs, CallbackContext callbackContext) {
            this.rawArgs = rawArgs;
            this.callbackContext = callbackContext;
        }
    }

    private static class Download {

        private Uri targetFileUri;
        private Uri tempFileUri;
        private String notificationTitle;
        private List<Map<String, String>> headers;
        private String uriMatcher;
        private String uriString;
        private CallbackContext callbackContext; // The callback context from which we were invoked.
        private long downloadId = DOWNLOAD_ID_UNDEFINED;
        private Timer timerProgressUpdate = null;
        private boolean isCanceled;

        public static Download create(JSONArray args, CallbackContext callbackContext) throws JSONException  {
            String uriMatcher = null;
            if (args.length() > 2 && !"null".equals(args.getString(2))) {
                uriMatcher = args.getString(2);
            }

            String notificationTitle = "org.apache.cordova.backgroundDownload plugin";
            if (args.length() > 3 && !"null".equals(args.getString(3))) {
                notificationTitle = args.getString(3);
            }

            List<Map<String, String>> headers = new ArrayList<Map<String, String>>();
            if (args.length() > 4 && !"null".equals(args.getString(4))) {
                JSONArray headersArray = args.getJSONArray(4);
                for(int i=0; i<headersArray.length(); i++){
                    String key = headersArray.getJSONObject(i).getString("Key");
                    String value = headersArray.getJSONObject(i).getString("Value");
                    Map<String, String> header = new HashMap<String, String>();
                    header.put("Key", key);
                    header.put("Value", value);
                    headers.add(header);
                }
            }

            return new Download(args.get(0).toString(), args.get(1).toString(), notificationTitle, uriMatcher, headers,
                    callbackContext);
        }

        public Download(String uriString, String targetFileUri, String notificationTitle,
                String uriMatcher, List<Map<String, String>> headers, CallbackContext callbackContext) {
            this.uriString = uriString;
            this.setTargetFileUri(targetFileUri);
            this.notificationTitle = notificationTitle;
            this.uriMatcher = uriMatcher;
            this.headers = headers;
            this.setTempFileUri(Uri.fromFile(new File(android.os.Environment.getExternalStorageDirectory().getPath(),
                    Uri.parse(targetFileUri).getLastPathSegment() + "." + System.currentTimeMillis())).toString());
            this.callbackContext = callbackContext;
        }

        public Uri getTargetFileUri() {
            return targetFileUri;
        }

        public void setTargetFileUri(String targetFileUri) {
            this.targetFileUri = Uri.parse(targetFileUri);
        }

        public String getUriString() {
            return uriString;
        }

        public String getNotificationTitle() {
            return this.notificationTitle;
        }

        public List<Map<String, String>> getHeaders() {
            return this.headers;
        }

        public String getUriMatcher() {
            return uriMatcher;
        }

        public Uri getTempFileUri() {
            return tempFileUri;
        }

        public void setTempFileUri(String tempFileUri) {
            this.tempFileUri = Uri.parse(tempFileUri);
        }

        public CallbackContext getCallbackContext() {
            return callbackContext;
        }

        public long getDownloadId() {
            return downloadId;
        }

        public void setDownloadId(long downloadId) {
            this.downloadId = downloadId;
        }

        public Timer getTimerProgressUpdate() {
            return timerProgressUpdate;
        }

        public void setTimerProgressUpdate(Timer TimerProgressUpdate) {
            this.timerProgressUpdate = TimerProgressUpdate;
        };

        public void cancel() {
            this.isCanceled = true;
        }

        public boolean isCanceled() {
            return this.isCanceled;
        }

        public void reportError(int errorCode) {
            String reasonMsg = getUserFriendlyReason(errorCode);
            if ("".equals(reasonMsg))
                reasonMsg = String.format(Locale.getDefault(), "Download operation failed with reason: %d", errorCode);

            reportError(reasonMsg);
        }

        public void reportError(String msg) {
            this.callbackContext.error(msg);
        }
    }

    private SparseArray<PermissionsRequest> permissionRequests;

    private HashMap<String, Download> activeDownloads = new HashMap<String, Download>();

    private DownloadManager getDownloadManager() {
        return (DownloadManager) cordova.getActivity().getSystemService(Context.DOWNLOAD_SERVICE);
    }

    @Override
    public void initialize(CordovaInterface cordova, CordovaWebView webView) {
        super.initialize(cordova, webView);

        permissionRequests = new SparseArray<PermissionsRequest>();
    }

    @Override
    public boolean execute(String action, final JSONArray args, final CallbackContext callbackContext) throws JSONException {
        try {
            if (action.equals("startAsync")) {
                startAsync(args, callbackContext);
                // cordova.getThreadPool().execute(new Runnable() {
                //     public void run() {
                //         try {
                //             startAsync(args, callbackContext);
                //         } catch (JSONException e) {
                //             e.printStackTrace();
                //         }
                //     }
                // });

                return true;
            }
            if (action.equals("stop")) {
                stop(args, callbackContext);
                return true;
            }
            return false; // invalid action
        } catch (Exception ex) {
            callbackContext.error(ex.getMessage());
        }
        return true;
    }

    private void startAsync(JSONArray args, CallbackContext callbackContext) throws JSONException {
        if (!checkPermissions(args, callbackContext)) {
            return;
        }

        Download curDownload = Download.create(args, callbackContext);

        if (activeDownloads.containsKey(curDownload.getUriString())) {
            return;
        }

        activeDownloads.put(curDownload.getUriString(), curDownload);
        Uri source = Uri.parse(curDownload.getUriString());
        // Uri destination = Uri.parse(this.getTemporaryFilePath());

        // attempt to attach to active download for this file (download started and we close/open the app)
        if (!attachToExistingDownload(curDownload)) {
            try {
                // make sure file does not exist, in other case DownloadManager will fail
                deleteFileIfExists(curDownload.getTempFileUri());

                DownloadManager mgr = getDownloadManager();
                DownloadManager.Request request = new DownloadManager.Request(source);
                request.setTitle(curDownload.getNotificationTitle());
                request.setVisibleInDownloadsUi(false);

<<<<<<< HEAD
                // Use the cookie from the webview, so the session cookie is shared
                request.addRequestHeader("Cookie", this.webView.getCookieManager().getCookie(curDownload.getUriString()));
=======
                for (Map<String, String> header : curDownload.getHeaders()) {
                    request.addRequestHeader(header.get("Key"), header.get("Value"));
                }
>>>>>>> 3949186e

                // hide notification. Not compatible with current android api.
                // request.setNotificationVisibility(DownloadManager.Request.VISIBILITY_HIDDEN);

                // we use default settings for roaming and network type
                // request.setAllowedNetworkTypes(DownloadManager.Request.NETWORK_WIFI | DownloadManager.Request.NETWORK_MOBILE);
                // request.setAllowedOverRoaming(false);

                request.setDestinationUri(curDownload.getTempFileUri());

                curDownload.setDownloadId(mgr.enqueue(request));
            } catch (Exception ex) {
                cleanUp(curDownload, true);
                callbackContext.error(ex.getMessage());
                return;
            }
        }

        // custom logic to track file download progress
        startProgressTracking(curDownload);
    }

    private void startProgressTracking(final Download curDownload) {
        // already started
        if (curDownload.getTimerProgressUpdate() != null) {
            return;
        }
        final DownloadManager mgr = getDownloadManager();

        curDownload.setTimerProgressUpdate(new Timer());
        curDownload.getTimerProgressUpdate().schedule(new TimerTask() {
            @Override
            public void run() {
                DownloadManager.Query q = new DownloadManager.Query();
                q.setFilterById(curDownload.getDownloadId());
                Cursor cursor = mgr.query(q);
                try {
                    if (!cursor.moveToFirst()) {
                        cleanUp(curDownload, true);
                        curDownload.reportError(ERROR_CANCELED);
                        return;
                    }

                    final int status = cursor.getInt(cursor.getColumnIndex(DownloadManager.COLUMN_STATUS));
                    final int reason = cursor.getInt(cursor.getColumnIndex(DownloadManager.COLUMN_REASON));

                    PluginResult progressUpdate;
                    JSONObject obj;
                    switch (status) {
                        case DownloadManager.STATUS_FAILED:
                            cleanUp(curDownload, true);
                            curDownload.reportError(reason);
                            return;
                        case DownloadManager.STATUS_SUCCESSFUL:
                            handleSuccessDownload(curDownload);
                            return;
                        case DownloadManager.STATUS_RUNNING:
                            long bytesDownloaded = cursor.getLong(cursor.getColumnIndex(DownloadManager.COLUMN_BYTES_DOWNLOADED_SO_FAR));
                            long bytesTotal = cursor.getLong(cursor.getColumnIndex(DownloadManager.COLUMN_TOTAL_SIZE_BYTES));
                            JSONObject jsonProgress = new JSONObject();
                            jsonProgress.put("bytesReceived", bytesDownloaded);
                            jsonProgress.put("totalBytesToReceive", bytesTotal);
                            obj = new JSONObject();
                            obj.put("progress", jsonProgress);
                            break;
                        case DownloadManager.STATUS_PAUSED:
                            JSONObject pauseMessage = new JSONObject();
                            pauseMessage.put("message", "Download paused with reason " + reason);
                            obj = new JSONObject();
                            obj.put("progress", pauseMessage);
                            break;
                        case DownloadManager.STATUS_PENDING:
                            JSONObject pendingMessage = new JSONObject();
                            pendingMessage.put("message", "Download pending with reason " + reason);
                            obj = new JSONObject();
                            obj.put("progress", pendingMessage);
                            break;
                        default:
                            curDownload.reportError("Unknown download state " + status);
                            return;
                    }

                    progressUpdate = new PluginResult(PluginResult.Status.OK, obj);
                    progressUpdate.setKeepCallback(true);
                    curDownload.getCallbackContext().sendPluginResult(progressUpdate);
                } catch (JSONException e){
                    e.printStackTrace();
                } finally {
                    cursor.close();
                }
            }
        }, DOWNLOAD_PROGRESS_UPDATE_TIMEOUT, DOWNLOAD_PROGRESS_UPDATE_TIMEOUT);
    }

    private synchronized void cleanUp(Download curDownload, boolean shouldDeleteTargetFile) {

        if (curDownload.getTimerProgressUpdate() != null) {
            curDownload.getTimerProgressUpdate().cancel();
        }

        if (curDownload.getDownloadId() != DOWNLOAD_ID_UNDEFINED) {
            getDownloadManager().remove(curDownload.getDownloadId());
        }

        activeDownloads.remove(curDownload.getUriString());

        deleteFileIfExists(curDownload.getTempFileUri());

        if (shouldDeleteTargetFile) {
            deleteFileIfExists(curDownload.getTargetFileUri());
        }
    }

    private static boolean deleteFileIfExists(Uri fileUri) {
        File targetFile = new File(fileUri.getPath());
        return targetFile.exists() && targetFile.delete();
    }

    private static String getUserFriendlyReason(int reason) {
        String failedReason = "";
        switch (reason) {
            case DownloadManager.ERROR_CANNOT_RESUME:
                failedReason = "ERROR_CANNOT_RESUME";
                break;
            case DownloadManager.ERROR_DEVICE_NOT_FOUND:
                failedReason = "ERROR_DEVICE_NOT_FOUND";
                break;
            case DownloadManager.ERROR_FILE_ALREADY_EXISTS:
                failedReason = "ERROR_FILE_ALREADY_EXISTS";
                break;
            case DownloadManager.ERROR_FILE_ERROR:
                failedReason = "ERROR_FILE_ERROR";
                break;
            case DownloadManager.ERROR_HTTP_DATA_ERROR:
                failedReason = "ERROR_HTTP_DATA_ERROR";
                break;
            case DownloadManager.ERROR_INSUFFICIENT_SPACE:
                failedReason = "ERROR_INSUFFICIENT_SPACE";
                break;
            case DownloadManager.ERROR_TOO_MANY_REDIRECTS:
                failedReason = "ERROR_TOO_MANY_REDIRECTS";
                break;
            case DownloadManager.ERROR_UNHANDLED_HTTP_CODE:
                failedReason = "ERROR_UNHANDLED_HTTP_CODE";
                break;
            case DownloadManager.ERROR_UNKNOWN:
                failedReason = "ERROR_UNKNOWN";
                break;
            case HttpURLConnection.HTTP_BAD_REQUEST:
                failedReason = "BAD_REQUEST";
                break;
            case HttpURLConnection.HTTP_UNAUTHORIZED:
                failedReason = "UNAUTHORIZED";
                break;
            case HttpURLConnection.HTTP_FORBIDDEN:
                failedReason = "FORBIDDEN";
                break;
            case HttpURLConnection.HTTP_NOT_FOUND:
                failedReason = "NOT_FOUND";
                break;
            case HttpURLConnection.HTTP_INTERNAL_ERROR:
                failedReason = "INTERNAL_SERVER_ERROR";
                break;
            case ERROR_CANCELED:
                failedReason = "CANCELED";
                break;
        }

        return failedReason;
    }

    private void stop(JSONArray args, CallbackContext callbackContext) throws JSONException {

        Download curDownload = activeDownloads.get(args.get(0).toString());
        if (curDownload == null) {
            callbackContext.error("download request not found");
            return;
        }

        curDownload.cancel();
        getDownloadManager().remove(curDownload.getDownloadId());
        callbackContext.success();
    }

    private boolean attachToExistingDownload(Download downloadItem) {
        DownloadManager.Query query = new DownloadManager.Query();
        query.setFilterByStatus(DownloadManager.STATUS_PAUSED | DownloadManager.STATUS_PENDING | DownloadManager.STATUS_RUNNING  | DownloadManager.STATUS_SUCCESSFUL);

        Cursor cur = getDownloadManager().query(query);

        int idxId = cur.getColumnIndex(DownloadManager.COLUMN_ID);
        int idxUri = cur.getColumnIndex(DownloadManager.COLUMN_URI);
        int idxLocalUri = cur.getColumnIndex(DownloadManager.COLUMN_LOCAL_URI);

        final Pattern pattern = downloadItem.getUriMatcher() != null && !"".equals(downloadItem.getUriMatcher())
            ? Pattern.compile(downloadItem.getUriMatcher()) : null;

        for (cur.moveToFirst(); !cur.isAfterLast(); cur.moveToNext()) {
            final String existingDownloadUri = cur.getString(idxUri);
            boolean uriMatches = false;
            if (pattern != null) {
                Matcher mForExistingUri = pattern.matcher(existingDownloadUri);
                Matcher mForNewUri = pattern.matcher(downloadItem.getUriString());
                uriMatches = mForExistingUri.find() && mForNewUri.find() &&
                        mForExistingUri.group().equals(mForNewUri.group());
            }
            if (uriMatches || downloadItem.getUriString().equals(cur.getString(idxUri))) {
                downloadItem.setDownloadId(cur.getLong(idxId));
                downloadItem.setTempFileUri(cur.getString(idxLocalUri));
                break;
            }
        }
        cur.close();

        return downloadItem.getDownloadId() != DOWNLOAD_ID_UNDEFINED;
    }

    private void handleSuccessDownload(Download curDownload) {
        File sourceFile = new File(curDownload.getTempFileUri().getPath());
        File destFile = new File(curDownload.getTargetFileUri().getPath());

        // try to perform rename operation first
        boolean copyingSuccess = sourceFile.renameTo(destFile);
        if (!copyingSuccess) {
            try {
                if (destFile.getParentFile().getUsableSpace() < sourceFile.length()) {
                    curDownload.reportError(DownloadManager.ERROR_INSUFFICIENT_SPACE);
                } else {
                    copyFile(curDownload, sourceFile, destFile);
                    copyingSuccess = true;
                }
            } catch (InterruptedIOException e) {
                curDownload.reportError(ERROR_CANCELED);
            } catch (Exception e) {
                curDownload.reportError("Cannot copy from temporary path to actual path");
                Log.e(TAG, String.format("Error occurred while copying the file. Source: '%s'(%s), dest: '%s'", curDownload.getTempFileUri(), sourceFile.exists(), curDownload.getTargetFileUri()), e);
            }
        }

        if (copyingSuccess) {
            curDownload.getCallbackContext().success();
        }

        cleanUp(curDownload, !copyingSuccess);
    }

    private void copyFile(Download curDownload, File fromFile, File toFile) throws IOException {
        InputStream from = null;
        OutputStream to = null;
        try {
            from = new FileInputStream(fromFile);
            to = new FileOutputStream(toFile);
            byte[] buf = new byte[BUFFER_SIZE];
            int bytesRead;
            while ((bytesRead = from.read(buf)) > 0) {
                to.write(buf, 0, bytesRead);
                if (curDownload.isCanceled()) {
                    throw new InterruptedIOException("Copying terminated");
                }
            }
        } finally {
            if (from != null)
                from.close();
            if (to != null) {
                try {
                    to.close();
                } catch (Exception ignore) {
                    ignore.printStackTrace();
                }
            }
        }
    }

    private boolean checkPermissions(JSONArray args, CallbackContext callbackContext) {
        if (!PermissionHelper.hasPermission(this, Manifest.permission.WRITE_EXTERNAL_STORAGE)) {
            permissionRequests.put(permissionRequests.size(), new PermissionsRequest(args, callbackContext));
            PermissionHelper.requestPermission(this, permissionRequests.size() - 1, Manifest.permission.WRITE_EXTERNAL_STORAGE);
            return false;
        }

        return true;
    }

    public void onRequestPermissionResult(int requestCode, String[] permissions, int[] grantResults) {
        final PermissionsRequest permissionsRequest = permissionRequests.get(requestCode);
        permissionRequests.remove(requestCode);
        if (permissionsRequest == null) {
            return;
        }

        if (grantResults.length < 1 || grantResults[0] != PackageManager.PERMISSION_GRANTED) {
            permissionsRequest.callbackContext.error("PERMISSION_DENIED");
            return;
        }

        try {
            startAsync(permissionsRequest.rawArgs, permissionsRequest.callbackContext);
        } catch (JSONException ex) {
            permissionsRequest.callbackContext.error(ex.getMessage());
        }
    }

    private void copyFile(File src, File dest) throws IOException {
        FileChannel inChannel = new FileInputStream(src).getChannel();
        FileChannel outChannel = new FileOutputStream(dest).getChannel();
        try {
            inChannel.transferTo(0, inChannel.size(), outChannel);
        } finally {
            if (inChannel != null) {
                inChannel.close();
            }
            if (outChannel != null) {
                outChannel.close();
            }
        }
    }
}<|MERGE_RESOLUTION|>--- conflicted
+++ resolved
@@ -282,14 +282,12 @@
                 request.setTitle(curDownload.getNotificationTitle());
                 request.setVisibleInDownloadsUi(false);
 
-<<<<<<< HEAD
-                // Use the cookie from the webview, so the session cookie is shared
-                request.addRequestHeader("Cookie", this.webView.getCookieManager().getCookie(curDownload.getUriString()));
-=======
                 for (Map<String, String> header : curDownload.getHeaders()) {
                     request.addRequestHeader(header.get("Key"), header.get("Value"));
                 }
->>>>>>> 3949186e
+
+                // Use the cookie from the webview, so the session cookie is shared
+                request.addRequestHeader("Cookie", this.webView.getCookieManager().getCookie(curDownload.getUriString()));
 
                 // hide notification. Not compatible with current android api.
                 // request.setNotificationVisibility(DownloadManager.Request.VISIBILITY_HIDDEN);
